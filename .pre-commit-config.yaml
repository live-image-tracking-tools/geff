ci:
  autoupdate_schedule: monthly
  autofix_commit_msg: "style(pre-commit.ci): auto fixes [...]"
  autoupdate_commit_msg: "ci(pre-commit.ci): autoupdate"
  autofix_prs: false

repos:
  - repo: https://github.com/crate-ci/typos
    rev: v1.34.0
    hooks:
      - id: typos

  - repo: https://github.com/astral-sh/ruff-pre-commit
    rev: v0.12.7
    hooks:
      - id: ruff-check
        args: [--fix, --unsafe-fixes]
      - id: ruff-format

  - repo: https://github.com/abravalheri/validate-pyproject
    rev: v0.24.1
    hooks:
      - id: validate-pyproject

  - repo: https://github.com/pre-commit/mirrors-mypy
    rev: v1.17.0
    hooks:
      - id: mypy
        files: "^src/"
        # # you have to add the things you want to type check against here
        additional_dependencies:
          - types-pyyaml
          # - types-networkx
          - pydantic
          - typer
          - numpy
<<<<<<< HEAD
          - zarr
=======
          - zarr

  - repo: local
    hooks:
      - id: pyright
        stages: [manual]
        name: pyright (local)
        entry: uv run pyright
        language: system
        types: [python]
        files: "^src/"
>>>>>>> 0d60df1c
<|MERGE_RESOLUTION|>--- conflicted
+++ resolved
@@ -34,9 +34,6 @@
           - pydantic
           - typer
           - numpy
-<<<<<<< HEAD
-          - zarr
-=======
           - zarr
 
   - repo: local
@@ -47,5 +44,4 @@
         entry: uv run pyright
         language: system
         types: [python]
-        files: "^src/"
->>>>>>> 0d60df1c
+        files: "^src/"