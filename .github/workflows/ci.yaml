--- conflicted
+++ resolved
@@ -97,12 +97,8 @@
           python-version: "3.13"
       - uses: CodSpeedHQ/action@v4
         with:
-<<<<<<< HEAD
           run: uv run --group bench --no-dev pytest --codspeed -v packages/geff/tests/test_bench.py
-=======
           mode: instrumentation
-          run: uv run --group bench --no-dev pytest --codspeed -v tests/test_bench.py
->>>>>>> 28318ff2
 
   build-and-inspect-package:
     name: Build & inspect package.
