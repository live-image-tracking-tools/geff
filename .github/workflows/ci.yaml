--- conflicted
+++ resolved
@@ -80,60 +80,14 @@
     runs-on: ubuntu-latest
     steps:
       - uses: actions/checkout@v4
-<<<<<<< HEAD
-      - name: Set up Python
-        uses: actions/setup-python@v5
-        with:
-          python-version: 3.13
-          cache-dependency-path: "pyproject.toml"
-          cache: "pip"
-
-      - name: Install the project
-        run: |
-          python -m pip install -U pip
-          python -m pip install . --group bench
-
-      - name: Run benchmarks
-        uses: CodSpeedHQ/action@v3
-=======
         with:
           fetch-depth: 50 # this is to make sure we obtain the target base commit
       - uses: astral-sh/setup-uv@v6
         with:
           enable-cache: true
 
-      - name: Retrieve cached baseline if available
-        uses: actions/cache/restore@v4
-        id: cache_baseline
-        with:
-          path: baseline.json
-          key: ${{ github.event.pull_request.base.sha }}
-
-      - name: Run baseline benchmark if not in cache
-        if: steps.cache_baseline.outputs.cache-hit != 'true'
-        run: |
-          git checkout ${{ github.event.pull_request.base.sha }}
-          uv run --group bench pytest tests/bench.py -v --benchmark-json baseline.json
-
-      - name: Cache baseline results
-        uses: actions/cache/save@v4
-        if: steps.cache_baseline.outputs.cache-hit != 'true'
-        with:
-          path: baseline.json
-          key: ${{ github.event.pull_request.base.sha }}
-
-      - name: Run benchmark on PR head commit
-        run: |
-          git checkout ${{ github.event.pull_request.head.sha }}
-          uv run --group bench pytest tests/bench.py -v --benchmark-json pr.json
-
-      - name: Generate report
-        run: uv run scripts/benchmark-pr.py baseline.json pr.json report.md
-
-      - name: Comment on commit with report for non-forks
-        uses: peter-evans/commit-comment@v3
-        if: github.event.pull_request.head.repo.fork == false
->>>>>>> b0be688f
+      - name: Run benchmarks
+        uses: CodSpeedHQ/action@v3
         with:
           run: pytest --codspeed -v  tests/test_bench.py
 
@@ -153,8 +107,8 @@
     needs: build-and-inspect-package
     runs-on: ubuntu-latest
     permissions:
-      id-token: write  # this permission is required for trusted publishing
-      contents: write  # this permission is required for generate_release_notes
+      id-token: write # this permission is required for trusted publishing
+      contents: write # this permission is required for generate_release_notes
     steps:
       - name: Download built artifact to dist/
         uses: actions/download-artifact@v4
