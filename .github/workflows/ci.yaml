name: Test geff

on:
  push:
    branches: [main]
    tags: [v*]
  pull_request:
  workflow_dispatch:

concurrency:
  group: ${{ github.workflow }}-${{ github.ref }}
  cancel-in-progress: true

jobs:
  test:
    name: ${{ matrix.platform }} ${{ matrix.python-version }} zarr ${{ matrix.zarr-version }} ${{ matrix.group }}
    runs-on: ${{ matrix.platform }}
    strategy:
      fail-fast: false
      matrix:
        python-version: ["3.10", "3.11", "3.12", "3.13"]
        platform: [ubuntu-latest, macos-latest, windows-latest]
        zarr-version: ["2.*", "3.*"]
        group: [test-third-party] # full test with all extras
        exclude:
          # Zarr 3 doesn't support 3.10
          - zarr-version: "3.*"
            python-version: "3.10"
        include:
          # test that bare minimum deps work without extras
          - platform: "ubuntu-latest"
            python-version: "3.10"
            zarr-version: "2.*"
            group: "test"
          - platform: "ubuntu-latest"
            python-version: "3.13"
            zarr-version: "3.*"
            group: "test"

    steps:
      - uses: actions/checkout@v4

      - name: Set up Python ${{ matrix.python-version }}
        uses: actions/setup-python@v5
        with:
          python-version: ${{ matrix.python-version }}
          cache-dependency-path: "pyproject.toml"
          cache: "pip"

      - name: Install dependencies
        run: |
          python -m pip install -U pip
          python -m pip install -e . --group ${{ matrix.group }}
          python -m pip install zarr==${{ matrix.zarr-version }}
          python -m pip list

      - name: Get witty cache directory
        if: matrix.group == 'test-third-party'
        id: cache-path
        shell: bash
        run: |
          dir=$(python -c 'import witty; print(witty.get_witty_cache_dir())')
          echo "path=$dir" >> "$GITHUB_OUTPUT"

      - name: Restore witty cache
        if: matrix.group == 'test-third-party'
        uses: actions/cache/restore@v4
        id: witty-cache
        with:
          path: ${{ steps.cache-path.outputs.path }}
          key: ${{ matrix.platform }} - ${{ matrix.python-version }}

      - name: Test
        run: |
          coverage run -m pytest --color=yes
          coverage xml

      - name: Coverage
        uses: codecov/codecov-action@v5
        with:
          token: ${{ secrets.CODECOV_TOKEN }}

      - name: Save witty cache
        if: matrix.group == 'test-third-party'
        uses: actions/cache/save@v4
        with:
          path: ${{ steps.cache-path.outputs.path }}
          key: ${{ matrix.platform }} - ${{ matrix.python-version }}

  schema:
    name: Check json schema
    runs-on: ubuntu-latest
    env:
      testjson: check-json.json
    steps:
      - uses: actions/checkout@v4

      - name: Set up Python 3.12
        uses: actions/setup-python@v5
        with:
          python-version: "3.12"
          cache-dependency-path: "pyproject.toml"
          cache: "pip"

      - name: Install dependencies
        run: |
          python -m pip install -U pip
          python -m pip install .

      - name: Generate json
        run: python scripts/export_json_schema.py --filename $testjson

      - run: cat $testjson

      - name: Compare hashes
        if: ${{ hashFiles( env.testjson ) != hashFiles('geff-schema.json') }}
        uses: actions/github-script@v3
        with:
          script: |
            core.setFailed('geff-schema.json needs to be updated by locally running `pixi run update-json`. ${{ hashFiles( env.testjson ) }} vs ${{ hashFiles('geff-schema.json') }}')

  benchmark:
    runs-on: ubuntu-latest
    steps:
      - uses: actions/checkout@v4
      - uses: actions/setup-python@v5
        with:
<<<<<<< HEAD
          python-version: "3.13"
=======
          fetch-depth: 50 # this is to make sure we obtain the target base commit

      - name: Set up Python
        uses: actions/setup-python@v5
        with:
          python-version: 3.13
          cache-dependency-path: "pyproject.toml"
          cache: "pip"
>>>>>>> 7a518c06

      - name: Install the project
        run: |
          python -m pip install -U pip
          python -m pip install . --group bench

      - name: Run benchmarks
        uses: CodSpeedHQ/action@v3
        with:
          run: pytest --codspeed -v  tests/test_bench.py

  deploy:
    name: Deploy
    # TODO: Add back successful test requirement once package is more stable
    # needs: test
    # if: success() && startsWith(github.ref, 'refs/tags/') && github.event_name != 'schedule'
    if: startsWith(github.ref, 'refs/tags/') && github.event_name != 'schedule'
    runs-on: ubuntu-latest

    permissions:
      id-token: write
      contents: write

    steps:
      - uses: actions/checkout@v4
        with:
          fetch-depth: 0

      - name: 🐍 Set up Python
        uses: actions/setup-python@v5
        with:
          python-version: "3.x"

      - name: Install geff
        run: pip install .

      - run: echo ${{ github.ref_name }}

      - name: 👷 Build
        run: |
          python -m pip install build
          python -m build

      - name: 🚢 Publish to PyPI
        uses: pypa/gh-action-pypi-publish@release/v1
        with:
          password: ${{ secrets.PYPI_API_TOKEN }}

      - uses: softprops/action-gh-release@v2
        with:
          generate_release_notes: true
          files: "./dist/*"<|MERGE_RESOLUTION|>--- conflicted
+++ resolved
@@ -123,20 +123,12 @@
     runs-on: ubuntu-latest
     steps:
       - uses: actions/checkout@v4
-      - uses: actions/setup-python@v5
-        with:
-<<<<<<< HEAD
-          python-version: "3.13"
-=======
-          fetch-depth: 50 # this is to make sure we obtain the target base commit
-
       - name: Set up Python
         uses: actions/setup-python@v5
         with:
           python-version: 3.13
           cache-dependency-path: "pyproject.toml"
           cache: "pip"
->>>>>>> 7a518c06
 
       - name: Install the project
         run: |
