#!/usr/bin/env -S pixi run python
import argparse

from geff.metadata_schema import write_metadata_schema

if __name__ == "__main__":
    parser = argparse.ArgumentParser()
    parser.add_argument("--filename", default="geff-schema.json")
    args = parser.parse_args()

<<<<<<< HEAD
    write_metadata_schema(args.filename)
=======
    with open(args.filename, "w") as f:
        f.write(json.dumps(GeffMetadata.model_json_schema(), indent=2))
        f.write("\n")
>>>>>>> 475bdd1c
<|MERGE_RESOLUTION|>--- conflicted
+++ resolved
@@ -8,10 +8,4 @@
     parser.add_argument("--filename", default="geff-schema.json")
     args = parser.parse_args()
 
-<<<<<<< HEAD
-    write_metadata_schema(args.filename)
-=======
-    with open(args.filename, "w") as f:
-        f.write(json.dumps(GeffMetadata.model_json_schema(), indent=2))
-        f.write("\n")
->>>>>>> 475bdd1c
+    write_metadata_schema(args.filename)