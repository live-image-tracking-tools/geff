[build-system]
requires = ["setuptools", "setuptools-scm"]
build-backend = "setuptools.build_meta"

[tool.setuptools_scm]

[project]
name = "geff"
description = "Reference implementation of the Graph Exchange File Format"
readme = "README.md"
requires-python = ">=3.10"
license = { text = "MIT License" }
dynamic = ['version']
dependencies = [
    "typer>=0.14.0",
    "zarr>=2.18,<4",
    "pydantic>=2.9",
    "networkx>=3.2.1",
    "numcodecs>=0.13,<0.16",                           # TODO: remove pin once the 16 release is stable
    "numcodecs>=0.15,<0.16; python_version >= '3.13'", # TODO: remove pin once the 16 release is stable
]

classifiers = [
    "Development Status :: 3 - Alpha",
    "License :: OSI Approved :: MIT License",
    "Natural Language :: English",
    "Programming Language :: Python :: 3",
    "Programming Language :: Python :: 3.10",
    "Programming Language :: Python :: 3.11",
    "Programming Language :: Python :: 3.12",
    "Programming Language :: Python :: 3.13",
]

[project.optional-dependencies]
spatial-graph = ["spatial-graph>=0.0.4"]
ctc = [
    "dask>=2024.10",
    "imagecodecs>=2025.3.30",
    "scikit-image>=0.23.2",
    "scikit-image>=0.25; python_version >= '3.13'",
    "tifffile>=2024.10",
]
rx = ["rustworkx>=0.16.0"]

[dependency-groups]
test = ["pytest>=8.3.4", "pytest-cov>=6.2"]
test-third-party = [
    { include-group = "test" },
    "geff[spatial-graph,ctc,rx]",
    "lxml>=6.0.0",
]
dev = [
    { include-group = "test-third-party" },
    "ipython>=8.37.0",
    "mypy>=1.17.0",
    "pre-commit>=4.2.0",
    "ruff>=0.12.5",
    "types-networkx>=3.5.0.20250728",
    "types-pyyaml>=6.0.12.20250516",
]
docs = [
    "json-schema-for-humans>=1.4.1",
    "mike>=2.1.3",
    "mkdocs-api-autonav>=0.3.0",
    "mkdocs-include-markdown-plugin>=7.1.6",
    "mkdocs-material>=9.6.16",
    "mkdocstrings-python>=1.16.12",
    "ruff>=0.12.5",
    "typing-extensions>=4.14.1",
]
<<<<<<< HEAD
bench = [{ include-group = "test" }, "pytest-codspeed", "rustworkx"]
=======
bench = [
    { include-group = "test" },
    "geff[rx]",
    "pandas>=2.3.1",
    "pytest-benchmark>=5.1.0",
    "tabulate>=0.9.0",
]
>>>>>>> b0be688f


[project.urls]
repository = "https://github.com/live-image-tracking-tools/geff"
homepage = "https://github.com/live-image-tracking-tools/geff"

# https://docs.astral.sh/ruff/rules/
[tool.ruff]
line-length = 100
target-version = "py310"
fix = true

[tool.ruff.lint]
pydocstyle = { convention = "google" }
extend-select = [
    "E",    # style errors
    "W",    # style warnings
    "F",    # flakes
    "I",    # isort
    "UP",   # pyupgrade
    "C4",   # flake8-comprehensions
    "B",    # flake8-bugbear
    "A001", # flake8-builtins
    "RUF",  # ruff-specific rules
    "TID",  # tidy imports
    "TC",   # type checking
    "D102", # undocumented public method
    "D103", # undocumented public function
    "D300", # enforces triple double quotes on docstrings
    "D414", # empty/missing docstring section
    "D417", # undocumented parameter
]


[tool.ruff.lint.per-file-ignores]
"tests/*.py" = ["D"]
"scripts/*.py" = ["D"]

# https://docs.pytest.org/en/6.2.x/customize.html
[tool.pytest.ini_options]
minversion = "7.0"
testpaths = ["tests"]
pythonpath = ["tests"]
filterwarnings = [
    "error",
    "ignore:'cgi' is deprecated and slated for removal in Python 3.13",
    # if needed, add global ignores here, for example:
    # "ignore:Some message:SomeCategory",
    "ignore:.*skipping conversion test:ImportWarning:networkx",
]


# https://mypy.readthedocs.io/en/stable/config_file.html
[tool.mypy]
files = "src/**/"
# strict = true
disallow_any_generics = false
disallow_subclassing_any = false
show_error_codes = true
pretty = true

[tool.pyright]
# in a pydantic-heavy project, there are many false positives
reportCallIssue = false

# https://coverage.readthedocs.io/en/6.4/config.html
[tool.coverage.report]
exclude_lines = [
    "pragma: no cover",
    "if TYPE_CHECKING:",
    "@overload",
    "except ImportError",
    "raise NotImplementedError()",
    "pass",
]
[tool.coverage.run]
source = ["src/geff"]
omit = ["*/__init__.py"]

[tool.typos.default]
extend-ignore-identifiers-re = ["(?i)ome"]

[project.scripts]
ctc2geff = "geff.interops.ctc:app"
geff = "geff._cli:app"

[tool.uv.sources]
geff = { workspace = true }

# ------------------- pixi ---------------------

[tool.pixi.project]
channels = ["conda-forge"]
platforms = ["osx-arm64", "linux-64", "win-64", "osx-64"]

[tool.pixi.pypi-dependencies]
geff = { path = ".", editable = true }

[tool.pixi.environments]
default = ["dev", "spatial-graph", "ctc", "rx"]
build = { features = ["build"], solve-group = "default" }
docs = { features = ["docs"], solve-group = "default" }
bench = { features = ["dev", "bench"], solve-group = "default" }

[tool.pixi.tasks]
test = "coverage run -m pytest"
test-cov = "coverage run -m pytest && coverage xml && coverage report --show-missing"

[tool.pixi.feature.bench.tasks]
benchmark = "pytest tests/bench.py"

[tool.pixi.feature.build.pypi-dependencies]
build = "*"

[tool.pixi.feature.build.tasks]
build = "python -m build"

[tool.pixi.feature.docs.tasks]
preview-docs = { cmd = "mkdocs serve" }<|MERGE_RESOLUTION|>--- conflicted
+++ resolved
@@ -68,17 +68,7 @@
     "ruff>=0.12.5",
     "typing-extensions>=4.14.1",
 ]
-<<<<<<< HEAD
 bench = [{ include-group = "test" }, "pytest-codspeed", "rustworkx"]
-=======
-bench = [
-    { include-group = "test" },
-    "geff[rx]",
-    "pandas>=2.3.1",
-    "pytest-benchmark>=5.1.0",
-    "tabulate>=0.9.0",
-]
->>>>>>> b0be688f
 
 
 [project.urls]
