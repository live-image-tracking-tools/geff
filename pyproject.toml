--- conflicted
+++ resolved
@@ -1,54 +1,3 @@
-<<<<<<< HEAD
-=======
-[build-system]
-requires = ["setuptools", "setuptools-scm"]
-build-backend = "setuptools.build_meta"
-
-[tool.setuptools_scm]
-
-[project]
-name = "geff"
-description = "Reference implementation of the Graph Exchange File Format"
-readme = "README.md"
-requires-python = ">=3.10"
-license = { text = "MIT License" }
-dynamic = ['version']
-dependencies = [
-    "typer>=0.14.0",
-    "zarr>=2.18,<4",
-    "pydantic>=2.11",
-    "networkx>=3.2.1",
-    "numpy>=1.24",
-    "numpy>=1.26; python_version >= '3.12'",
-    "numpy>=2.1; python_version >= '3.13'",
-    "numcodecs>=0.13,<0.16",                           # TODO: remove pin once the 16 release is stable
-    "numcodecs>=0.15,<0.16; python_version >= '3.13'", # TODO: remove pin once the 16 release is stable
-]
-
-classifiers = [
-    "Development Status :: 3 - Alpha",
-    "License :: OSI Approved :: MIT License",
-    "Natural Language :: English",
-    "Programming Language :: Python :: 3",
-    "Programming Language :: Python :: 3.10",
-    "Programming Language :: Python :: 3.11",
-    "Programming Language :: Python :: 3.12",
-    "Programming Language :: Python :: 3.13",
-]
-
-[project.optional-dependencies]
-spatial-graph = ["spatial-graph>=0.0.4"]
-ctc = [
-    "dask>=2024.10",
-    "imagecodecs>=2025.3.30",
-    "scikit-image>=0.23.2",
-    "scikit-image>=0.25; python_version >= '3.13'",
-    "tifffile>=2024.10",
-]
-rx = ["rustworkx>=0.16.0"]
-pandas = ["pandas>=2","pandas>=2.3; python_version >= '3.12'"]
-
->>>>>>> de1ddd16
 [dependency-groups]
 test = ["pytest>=8.3.4", "pytest-cov>=6.2"]
 test-third-party = [
@@ -76,12 +25,8 @@
     "typer>=0.14.0,<0.17.0",
     "ruff>=0.12.5",
     "typing-extensions>=4.14.1",
-<<<<<<< HEAD
-    "mkdocs-autorefs>=1.0"
-=======
-    "mkdocs-autorefs>=1",
+    "mkdocs-autorefs>=1.0",
     "griffe-fieldz",
->>>>>>> de1ddd16
 ]
 bench = [
     { include-group = "test" },
