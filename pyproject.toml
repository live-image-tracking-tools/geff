--- conflicted
+++ resolved
@@ -73,12 +73,8 @@
     "typer>=0.14.0,<0.17.0",
     "ruff>=0.12.5",
     "typing-extensions>=4.14.1",
-<<<<<<< HEAD
     "mkdocs-autorefs>=1"
-=======
-    "mkdocs-autorefs",
     "griffe-fieldz",
->>>>>>> 61e77f8c
 ]
 bench = [
     { include-group = "test" },
