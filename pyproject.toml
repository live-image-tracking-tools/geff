--- conflicted
+++ resolved
@@ -13,11 +13,7 @@
 dynamic = ['version']
 dependencies = [
     "zarr>2,<4",
-<<<<<<< HEAD
-    "pydantic",
-=======
     "pydantic>=2",
->>>>>>> 229435ac
     "pyyaml",
     "numcodecs<0.16", # TODO: remove pin once the 16 release is stable
     "networkx",
