--- conflicted
+++ resolved
@@ -44,33 +44,13 @@
     "tifffile>=2024.10",
 ]
 rx = ["rustworkx>=0.16.0"]
-<<<<<<< HEAD
-trackmate_xml = ["lxml", "xmltodict"]
-=======
->>>>>>> e6d3dc66
+trackmate_xml = ["xmltodict"]
 
 [dependency-groups]
 test = ["pytest>=8.3.4", "pytest-cov>=6.2"]
 test-third-party = [
     { include-group = "test" },
-<<<<<<< HEAD
-    "mypy",
-    "pre-commit",
-    "ruff",
-    "ipython",
-    "types-PyYAML",
-    "spatial-graph",
-    "rustworkx",
-    # ctc stuff:
-    "dask",
-    "scikit-image",
-    "tifffile",
-    "imagecodecs",
-    # trackmate_xml stuff
-    "lxml",
-    "xmltodict",
-=======
-    "geff[spatial-graph,ctc,rx]",
+    "geff[spatial-graph,ctc,rx,trackmate_xml]",
     "lxml>=6.0.0",
 ]
 dev = [
@@ -81,7 +61,6 @@
     "ruff>=0.12.5",
     "types-networkx>=3.5.0.20250728",
     "types-pyyaml>=6.0.12.20250516",
->>>>>>> e6d3dc66
 ]
 docs = [
     "json-schema-for-humans>=1.4.1",
