--- conflicted
+++ resolved
@@ -198,14 +198,10 @@
 #     ".pre-commit-config.yaml",
 #     ".ruff_cache/**/*",
 #     "tests/**/*",
-<<<<<<< HEAD
-# ]
-=======
 # ]
 
 [project.entry-points.console_scripts]
 ctc2geff = "geff.interops.ctc:app"
 
 [project.entry-points.pytest11]
-geff = "geff._pytest_plugin"
->>>>>>> 88ea2ee5
+geff = "geff._pytest_plugin"