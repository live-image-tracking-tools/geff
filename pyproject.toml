--- conflicted
+++ resolved
@@ -49,19 +49,6 @@
     "ruff",
     "ipython",
     "types-PyYAML",
-<<<<<<< HEAD
-    "types-networkx",
-    "spatial-graph",
-    "rustworkx",
-    # ctc stuff:
-    "dask",
-    "scikit-image",
-    "tifffile",
-    "imagecodecs",
-    # trackmate_xml stuff
-    "lxml",
-=======
->>>>>>> 7a518c06
 ]
 docs = [
     "mkdocs-material",
