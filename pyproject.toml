[build-system]
requires = ["setuptools", "setuptools-scm"]
build-backend = "setuptools.build_meta"

[tool.setuptools_scm]

[project]
name = "geff"
description = "Reference implementation of the Graph Exchange File Format"
readme = "README.md"
requires-python = ">=3.10"
license = { text = "MIT License" }
dynamic = ['version']
dependencies = [
    "typer>=0.14.0",
    "zarr>=2.18,<4",
    "pydantic>=2.9",
    "networkx>=3.2.1",
    "numcodecs>=0.13,<0.16",                           # TODO: remove pin once the 16 release is stable
    "numcodecs>=0.15,<0.16; python_version >= '3.13'", # TODO: remove pin once the 16 release is stable
]

classifiers = [
    "Development Status :: 3 - Alpha",
    "License :: OSI Approved :: MIT License",
    "Natural Language :: English",
    "Programming Language :: Python :: 3",
    "Programming Language :: Python :: 3.10",
    "Programming Language :: Python :: 3.11",
    "Programming Language :: Python :: 3.12",
    "Programming Language :: Python :: 3.13",
]

[project.optional-dependencies]
spatial-graph = ["spatial-graph>=0.0.4"]
ctc = [
    "dask>=2024.10",
    "imagecodecs>=2025.3.30",
    "scikit-image>=0.23.2",
    "scikit-image>=0.25; python_version >= '3.13'",
    "tifffile>=2024.10",
]
rx = ["rustworkx>=0.16.0"]

[dependency-groups]
test = ["pytest>=8.3.4", "pytest-cov>=6.2"]
test-third-party = [
    { include-group = "test" },
    "geff[spatial-graph,ctc,rx]",
    "lxml>=6.0.0",
]
dev = [
    { include-group = "test-third-party" },
    "ipython>=8.37.0",
    "mypy>=1.17.0",
    "pre-commit>=4.2.0",
    "ruff>=0.12.5",
    "types-networkx>=3.5.0.20250728",
    "types-pyyaml>=6.0.12.20250516",
]
docs = [
    "json-schema-for-humans>=1.4.1",
    "mike>=2.1.3",
    "mkdocs-api-autonav>=0.3.0",
    "mkdocs-include-markdown-plugin>=7.1.6",
    "mkdocs-material>=9.6.16",
    "mkdocstrings-python>=1.16.12",
    "ruff>=0.12.5",
    "typing-extensions>=4.14.1",
]
bench = [
    { include-group = "test" },
    "geff[rx]",
    "pandas>=2.3.1",
    "pytest-benchmark>=5.1.0",
    "tabulate>=0.9.0",
]

<<<<<<< HEAD
[tool.pixi.project]
channels = ["conda-forge"]
platforms = ["osx-arm64", "linux-64", "win-64", "osx-64"]

[tool.pixi.pypi-dependencies]
geff = { path = ".", editable = true }

[tool.pixi.dependencies]
python = "3.12.*"

[tool.pixi.environments]
default = ["dev", "spatial-graph", "ctc", "rx", "lxml"]
build = { features = ["build"], solve-group = "default" }
docs = { features = ["docs"], solve-group = "default" }
bench = { features = ["dev", "bench"], solve-group = "default" }

[tool.pixi.tasks]
test = "coverage run -m pytest"
test-cov = "coverage run -m pytest && coverage xml && coverage report --show-missing"

[tool.pixi.feature.bench.tasks]
benchmark = "pytest tests/bench.py"

[tool.pixi.feature.build.pypi-dependencies]
build = "*"

[tool.pixi.feature.build.tasks]
build = "python -m build"

[tool.pixi.feature.docs.tasks]
preview-docs = { cmd = "mkdocs serve" }
=======
>>>>>>> 9d3c579c

[project.urls]
repository = "https://github.com/live-image-tracking-tools/geff"
homepage = "https://github.com/live-image-tracking-tools/geff"

# https://docs.astral.sh/ruff/rules/
[tool.ruff]
line-length = 100
target-version = "py310"
fix = true

[tool.ruff.lint]
pydocstyle = { convention = "google" }
extend-select = [
    "E",    # style errors
    "W",    # style warnings
    "F",    # flakes
    "I",    # isort
    "UP",   # pyupgrade
    "C4",   # flake8-comprehensions
    "B",    # flake8-bugbear
    "A001", # flake8-builtins
    "RUF",  # ruff-specific rules
    "TID",  # tidy imports
    "TC",   # type checking
    "D102", # undocumented public method
    "D103", # undocumented public function
    "D300", # enforces triple double quotes on docstrings
    "D414", # empty/missing docstring section
    "D417", # undocumented parameter
]


[tool.ruff.lint.per-file-ignores]
"tests/*.py" = ["D"]
"scripts/*.py" = ["D"]

# https://docs.pytest.org/en/6.2.x/customize.html
[tool.pytest.ini_options]
minversion = "7.0"
testpaths = ["tests"]
pythonpath = ["tests"]
filterwarnings = [
    "error",
    "ignore:'cgi' is deprecated and slated for removal in Python 3.13",
    # if needed, add global ignores here, for example:
    # "ignore:Some message:SomeCategory",
    "ignore:.*skipping conversion test:ImportWarning:networkx",
]


# https://mypy.readthedocs.io/en/stable/config_file.html
[tool.mypy]
files = "src/**/"
# strict = true
disallow_any_generics = false
disallow_subclassing_any = false
show_error_codes = true
pretty = true

<<<<<<< HEAD
# # module specific overrides
# [[tool.mypy.overrides]]
# module = ["numpy.*",]
# ignore_errors = true

[tool.pyright]
# in a pydantic-heavy project, there are many false positives
reportCallIssue = false

=======
>>>>>>> 9d3c579c
# https://coverage.readthedocs.io/en/6.4/config.html
[tool.coverage.report]
exclude_lines = [
    "pragma: no cover",
    "if TYPE_CHECKING:",
    "@overload",
    "except ImportError",
    "raise NotImplementedError()",
    "pass",
]
[tool.coverage.run]
source = ["src/geff"]
omit = ["*/__init__.py"]

[tool.typos.default]
extend-ignore-identifiers-re = ["(?i)ome"]

[project.scripts]
ctc2geff = "geff.interops.ctc:app"
geff = "geff._cli:app"

[tool.uv.sources]
geff = { workspace = true }

# ------------------- pixi ---------------------

[tool.pixi.project]
channels = ["conda-forge"]
platforms = ["osx-arm64", "linux-64", "win-64", "osx-64"]

[tool.pixi.pypi-dependencies]
geff = { path = ".", editable = true }

[tool.pixi.environments]
default = ["dev", "spatial-graph", "ctc", "rx"]
build = { features = ["build"], solve-group = "default" }
docs = { features = ["docs"], solve-group = "default" }
bench = { features = ["dev", "bench"], solve-group = "default" }

[tool.pixi.tasks]
update-json = "python scripts/export_json_schema.py"
test = "coverage run -m pytest"
test-cov = "coverage run -m pytest && coverage xml && coverage report --show-missing"

[tool.pixi.feature.bench.tasks]
benchmark = "pytest tests/bench.py"

[tool.pixi.feature.build.pypi-dependencies]
build = "*"

[tool.pixi.feature.build.tasks]
build = "python -m build"

[tool.pixi.feature.docs.tasks]
preview-docs = { cmd = "mkdocs serve" }<|MERGE_RESOLUTION|>--- conflicted
+++ resolved
@@ -76,40 +76,6 @@
     "tabulate>=0.9.0",
 ]
 
-<<<<<<< HEAD
-[tool.pixi.project]
-channels = ["conda-forge"]
-platforms = ["osx-arm64", "linux-64", "win-64", "osx-64"]
-
-[tool.pixi.pypi-dependencies]
-geff = { path = ".", editable = true }
-
-[tool.pixi.dependencies]
-python = "3.12.*"
-
-[tool.pixi.environments]
-default = ["dev", "spatial-graph", "ctc", "rx", "lxml"]
-build = { features = ["build"], solve-group = "default" }
-docs = { features = ["docs"], solve-group = "default" }
-bench = { features = ["dev", "bench"], solve-group = "default" }
-
-[tool.pixi.tasks]
-test = "coverage run -m pytest"
-test-cov = "coverage run -m pytest && coverage xml && coverage report --show-missing"
-
-[tool.pixi.feature.bench.tasks]
-benchmark = "pytest tests/bench.py"
-
-[tool.pixi.feature.build.pypi-dependencies]
-build = "*"
-
-[tool.pixi.feature.build.tasks]
-build = "python -m build"
-
-[tool.pixi.feature.docs.tasks]
-preview-docs = { cmd = "mkdocs serve" }
-=======
->>>>>>> 9d3c579c
 
 [project.urls]
 repository = "https://github.com/live-image-tracking-tools/geff"
@@ -170,18 +136,6 @@
 show_error_codes = true
 pretty = true
 
-<<<<<<< HEAD
-# # module specific overrides
-# [[tool.mypy.overrides]]
-# module = ["numpy.*",]
-# ignore_errors = true
-
-[tool.pyright]
-# in a pydantic-heavy project, there are many false positives
-reportCallIssue = false
-
-=======
->>>>>>> 9d3c579c
 # https://coverage.readthedocs.io/en/6.4/config.html
 [tool.coverage.report]
 exclude_lines = [
