[build-system]
requires = ["setuptools", "setuptools-scm"]
build-backend = "setuptools.build_meta"

[tool.setuptools_scm]

[project]
name = "geff"
description = "Reference implementation of the Graph Exchange File Format"
readme = "README.md"
requires-python = ">=3.10"
license = { text = "MIT License" }
dynamic = ['version']
dependencies = [
    "typer>=0.14.0",
    "zarr>=2.18,<4",
    "pydantic>=2.9",
    "networkx>=3.2.1",
    "numcodecs>=0.13,<0.16",                           # TODO: remove pin once the 16 release is stable
    "numcodecs>=0.15,<0.16; python_version >= '3.13'", # TODO: remove pin once the 16 release is stable
]

classifiers = [
    "Development Status :: 3 - Alpha",
    "License :: OSI Approved :: MIT License",
    "Natural Language :: English",
    "Programming Language :: Python :: 3",
    "Programming Language :: Python :: 3.10",
    "Programming Language :: Python :: 3.11",
    "Programming Language :: Python :: 3.12",
    "Programming Language :: Python :: 3.13",
]

[project.optional-dependencies]
spatial-graph = ["spatial-graph>=0.0.4"]
ctc = [
    "dask>=2024.10",
    "imagecodecs>=2025.3.30",
    "scikit-image>=0.23.2",
    "scikit-image>=0.25; python_version >= '3.13'",
    "tifffile>=2024.10",
]
rx = ["rustworkx>=0.16.0"]

[dependency-groups]
test = ["pytest>=8.3.4", "pytest-cov>=6.2"]
test-third-party = [
    { include-group = "test" },
    "geff[spatial-graph,ctc,rx]",
    "lxml>=6.0.0",
]
dev = [
    { include-group = "test-third-party" },
    "ipython>=8.37.0",
    "mypy>=1.17.0",
    "pre-commit>=4.2.0",
    "ruff>=0.12.5",
    "types-networkx>=3.5.0.20250728",
    "types-pyyaml>=6.0.12.20250516",
]
docs = [
    "json-schema-for-humans>=1.4.1",
    "mike>=2.1.3",
    "mkdocs-api-autonav>=0.3.0",
    "mkdocs-include-markdown-plugin>=7.1.6",
    "mkdocs-material>=9.6.16",
    "mkdocstrings-python>=1.16.12",
    "ruff>=0.12.5",
    "typing-extensions>=4.14.1",
]
bench = [
    { include-group = "test" },
    "geff[rx]",
    "pandas>=2.3.1",
    "pytest-benchmark>=5.1.0",
    "tabulate>=0.9.0",
]


[project.urls]
repository = "https://github.com/live-image-tracking-tools/geff"
homepage = "https://github.com/live-image-tracking-tools/geff"

# https://docs.astral.sh/ruff/rules/
[tool.ruff]
line-length = 100
target-version = "py310"
fix = true

[tool.ruff.lint]
pydocstyle = { convention = "google" }
extend-select = [
    "E",    # style errors
    "W",    # style warnings
    "F",    # flakes
    "I",    # isort
    "UP",   # pyupgrade
    "C4",   # flake8-comprehensions
    "B",    # flake8-bugbear
    "A001", # flake8-builtins
    "ANN",  # flake8-annotations
    "RUF",  # ruff-specific rules
    "TID",  # tidy imports
    "TC",   # type checking
    "D102", # undocumented public method
    "D103", # undocumented public function
    "D300", # enforces triple double quotes on docstrings
    "D414", # empty/missing docstring section
    "D417", # undocumented parameter
]
ignore = [
    "ANN401", # disallow Any
]


[tool.ruff.lint.per-file-ignores]
<<<<<<< HEAD
"__init__.py" = ["F401"]    # unused imports in init files
"tests/*.py" = ["D", "ANN"]
=======
"tests/*.py" = ["D"]
>>>>>>> b0be688f
"scripts/*.py" = ["D"]

# https://docs.pytest.org/en/6.2.x/customize.html
[tool.pytest.ini_options]
minversion = "7.0"
testpaths = ["tests"]
pythonpath = ["tests"]
filterwarnings = [
    "error",
    "ignore:'cgi' is deprecated and slated for removal in Python 3.13",
    # if needed, add global ignores here, for example:
    # "ignore:Some message:SomeCategory",
    "ignore:.*skipping conversion test:ImportWarning:networkx",
]


# https://mypy.readthedocs.io/en/stable/config_file.html
[tool.mypy]
files = "src/**/"
strict = true
disallow_any_generics = false
disallow_subclassing_any = false
show_error_codes = true
pretty = true
<<<<<<< HEAD
plugins = ["pydantic.mypy"]
=======

[tool.pyright]
# in a pydantic-heavy project, there are many false positives
reportCallIssue = false
>>>>>>> b0be688f

# https://coverage.readthedocs.io/en/6.4/config.html
[tool.coverage.report]
exclude_lines = [
    "pragma: no cover",
    "if TYPE_CHECKING:",
    "@overload",
    "except ImportError",
    "raise NotImplementedError()",
    "pass",
]
[tool.coverage.run]
source = ["src/geff"]
omit = ["*/__init__.py"]

[tool.typos.default]
extend-ignore-identifiers-re = ["(?i)ome"]

[project.scripts]
ctc2geff = "geff.interops.ctc:app"
geff = "geff._cli:app"

[tool.uv.sources]
geff = { workspace = true }

# ------------------- pixi ---------------------

[tool.pixi.project]
channels = ["conda-forge"]
platforms = ["osx-arm64", "linux-64", "win-64", "osx-64"]

[tool.pixi.pypi-dependencies]
geff = { path = ".", editable = true }

[tool.pixi.environments]
default = ["dev", "spatial-graph", "ctc", "rx"]
build = { features = ["build"], solve-group = "default" }
docs = { features = ["docs"], solve-group = "default" }
bench = { features = ["dev", "bench"], solve-group = "default" }

[tool.pixi.tasks]
test = "coverage run -m pytest"
test-cov = "coverage run -m pytest && coverage xml && coverage report --show-missing"

[tool.pixi.feature.bench.tasks]
benchmark = "pytest tests/bench.py"

[tool.pixi.feature.build.pypi-dependencies]
build = "*"

[tool.pixi.feature.build.tasks]
build = "python -m build"

[tool.pixi.feature.docs.tasks]
preview-docs = { cmd = "mkdocs serve" }<|MERGE_RESOLUTION|>--- conflicted
+++ resolved
@@ -114,12 +114,7 @@
 
 
 [tool.ruff.lint.per-file-ignores]
-<<<<<<< HEAD
-"__init__.py" = ["F401"]    # unused imports in init files
 "tests/*.py" = ["D", "ANN"]
-=======
-"tests/*.py" = ["D"]
->>>>>>> b0be688f
 "scripts/*.py" = ["D"]
 
 # https://docs.pytest.org/en/6.2.x/customize.html
@@ -144,14 +139,11 @@
 disallow_subclassing_any = false
 show_error_codes = true
 pretty = true
-<<<<<<< HEAD
 plugins = ["pydantic.mypy"]
-=======
 
 [tool.pyright]
 # in a pydantic-heavy project, there are many false positives
 reportCallIssue = false
->>>>>>> b0be688f
 
 # https://coverage.readthedocs.io/en/6.4/config.html
 [tool.coverage.report]
