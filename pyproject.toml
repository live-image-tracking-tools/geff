--- conflicted
+++ resolved
@@ -187,11 +187,4 @@
 #     ".pre-commit-config.yaml",
 #     ".ruff_cache/**/*",
 #     "tests/**/*",
-<<<<<<< HEAD
-# ]
-=======
-# ]
-
-[project.entry-points.pytest11]
-geff = "geff._pytest_plugin"
->>>>>>> 9b0dd432
+# ]