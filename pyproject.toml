[build-system]
requires = ["setuptools", "setuptools-scm"]
build-backend = "setuptools.build_meta"

[tool.setuptools_scm]

[project]
name = "geff"
description = "Reference implementation of the Graph Exchange File Format"
readme = "README.md"
requires-python = ">=3.10"
license = { text = "MIT License" }
dynamic = ['version']
dependencies = [
    "zarr>2,<4",
    "pydantic>=2",
    "numcodecs<0.16", # TODO: remove pin once the 16 release is stable
    "networkx",
]

classifiers = [
    "Development Status :: 3 - Alpha",
    "License :: OSI Approved :: MIT License",
    "Natural Language :: English",
    "Programming Language :: Python :: 3",
    "Programming Language :: Python :: 3.10",
    "Programming Language :: Python :: 3.11",
    "Programming Language :: Python :: 3.12",
    "Programming Language :: Python :: 3.13",
]

[project.optional-dependencies]
spatial-graph = ["spatial-graph"]

[dependency-groups]
test = ["pytest>=8.3.4", "pytest-cov>=6.2"]
dev = [
    { include-group = "test" },
    "mypy",
    "pre-commit",
    "ruff",
    "ipython",
    "types-PyYAML",
    "spatial-graph",
]
docs = [
    "mkdocs-material",
    "mkdocstrings[python]",
    "mkdocs-api-autonav",
    "mkdocs-include-markdown-plugin",
    "mike",
    "json-schema-for-humans",
    "typing-extensions",              # Required for json-schema-for-humans
    "ruff",                           # to format the source code signatures
]
bench = [
    { include-group = "test" },
    "pytest-benchmark",
    "tabulate",
    "pandas",
    "typer",
]

[tool.pixi.project]
channels = ["conda-forge"]
platforms = ["osx-arm64", "linux-64", "win-64", "osx-64"]

[tool.pixi.pypi-dependencies]
geff = { path = ".", editable = true }

[tool.pixi.dependencies]
python = "3.12.*"

[tool.pixi.environments]
default = { solve-group = "default" }
dev = { features = ["dev"], solve-group = "default" }
build = { features = ["build"], solve-group = "default" }
docs = { features = ["docs"], solve-group = "default" }
bench = { features = ["dev", "bench"], solve-group = "default" }

[tool.pixi.tasks]
update-json = "python scripts/export_json_schema.py"

[tool.pixi.feature.dev.tasks]
test = "coverage run -m pytest"
benchmark = { cmd = "pytest tests/bench.py" }

[tool.pixi.feature.bench.tasks]
benchmark = "pytest tests/bench.py"

[tool.pixi.feature.build.pypi-dependencies]
build = "*"

[tool.pixi.feature.build.tasks]
build = "python -m build"

[tool.pixi.feature.docs.tasks]
<<<<<<< HEAD
preview-docs = { cmd = "mkdocs serve", depends-on = "schema-docs" }
schema-docs = "generate-schema-doc geff-schema.json docs/schema/schema.html"
=======
preview-docs = {cmd = "mkdocs serve"}
>>>>>>> eb999475

[project.urls]
repository = "https://github.com/live-image-tracking-tools/geff"
homepage = "https://github.com/live-image-tracking-tools/geff"

# https://docs.astral.sh/ruff/rules/
[tool.ruff]
line-length = 100
target-version = "py310"
fix = true

[tool.ruff.lint]
extend-select = [
    "E",    # style errors
    "W",    # style warnings
    "F",    # flakes
    "I",    # isort
    "UP",   # pyupgrade
    "C4",   # flake8-comprehensions
    "B",    # flake8-bugbear
    "A001", # flake8-builtins
    "RUF",  # ruff-specific rules
    "TID",  # tidy imports
    "TC",   # type checking
    "D102", # undocumented public method
    "D103", # undocumented public function
    "D300", # enforces triple double quotes on docstrings
    "D414", # empty/missing docstring section
    "D417", # undocumented parameter
]

[tool.ruff.lint.pydocstyle]
convention = "google"

[tool.ruff.lint.per-file-ignores]
"__init__.py" = ["F401"] # unused imports in init files
"tests/*.py" = ["D"]
"scripts/*.py" = ["D"]

# https://docs.pytest.org/en/6.2.x/customize.html
[tool.pytest.ini_options]
minversion = "7.0"
testpaths = ["tests"]
pythonpath = ["tests"]
filterwarnings = [
    "error",
    "ignore:'cgi' is deprecated and slated for removal in Python 3.13",
    # if needed, add global ignores here, for example:
    # "ignore:Some message:SomeCategory",
]


# https://mypy.readthedocs.io/en/stable/config_file.html
[tool.mypy]
files = "src/**/"
# strict = true
disallow_any_generics = false
disallow_subclassing_any = false
show_error_codes = true
pretty = true

# # module specific overrides
# [[tool.mypy.overrides]]
# module = ["numpy.*",]
# ignore_errors = true


# https://coverage.readthedocs.io/en/6.4/config.html
[tool.coverage.report]
exclude_lines = [
    "pragma: no cover",
    "if TYPE_CHECKING:",
    "@overload",
    "except ImportError",
    "raise NotImplementedError()",
    "pass",
]
[tool.coverage.run]
source = ["src/geff"]
omit = ["*/__init__.py"]

[tool.typos.default]
extend-ignore-identifiers-re = ["(?i)ome"]

# https://github.com/mgedmin/check-manifest#configuration
# [tool.check-manifest]
# ignore = [
#     ".github_changelog_generator",
#     ".pre-commit-config.yaml",
#     ".ruff_cache/**/*",
#     "tests/**/*",
# ]

[project.entry-points.pytest11]
geff = "geff._pytest_plugin"<|MERGE_RESOLUTION|>--- conflicted
+++ resolved
@@ -95,12 +95,7 @@
 build = "python -m build"
 
 [tool.pixi.feature.docs.tasks]
-<<<<<<< HEAD
-preview-docs = { cmd = "mkdocs serve", depends-on = "schema-docs" }
-schema-docs = "generate-schema-doc geff-schema.json docs/schema/schema.html"
-=======
 preview-docs = {cmd = "mkdocs serve"}
->>>>>>> eb999475
 
 [project.urls]
 repository = "https://github.com/live-image-tracking-tools/geff"
