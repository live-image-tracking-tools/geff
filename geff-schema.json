--- conflicted
+++ resolved
@@ -152,11 +152,6 @@
           "description": "Optional list of Axis objects defining the axes of each node in the graph.\nEach object's `name` must be an existing attribute on the nodes. The optional `type` keymust be one of `space`, `time` or `channel`, though readers may not use this information. Each axis can additionally optionally define a `unit` key, which should match the validOME-Zarr units, and `min` and `max` keys to define the range of the axis.",
           "title": "Axes"
         },
-<<<<<<< HEAD
-        "extra": {
-          "description": "Extra metadata that is not part of the schema",
-          "title": "Extra"
-=======
         "related_objects": {
           "anyOf": [
             {
@@ -196,7 +191,10 @@
           ],
           "default": null,
           "description": "Metadata indicating how spatiotemporal axes are displayed by a viewer"
->>>>>>> c557fde8
+        },
+        "extra": {
+          "description": "Extra metadata that is not part of the schema",
+          "title": "Extra"
         }
       },
       "required": [
