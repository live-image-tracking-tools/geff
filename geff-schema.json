--- conflicted
+++ resolved
@@ -76,6 +76,7 @@
       "type": "object"
     },
     "DisplayHint": {
+      "description": "Metadata indicating how spatiotemporal axes are displayed by a viewer",
       "properties": {
         "display_horizontal": {
           "description": "Which spatial axis to use for horizontal display",
@@ -151,28 +152,29 @@
           "description": "Optional list of Axis objects defining the axes of each node in the graph.\nEach object's `name` must be an existing attribute on the nodes. The optional `type` keymust be one of `space`, `time` or `channel`, though readers may not use this information. Each axis can additionally optionally define a `unit` key, which should match the validOME-Zarr units, and `min` and `max` keys to define the range of the axis.",
           "title": "Axes"
         },
-<<<<<<< HEAD
-        "display_hints": {
-          "anyOf": [
-            {
-              "$ref": "#/$defs/DisplayHint"
-=======
         "affine": {
           "anyOf": [
             {
               "$ref": "#/$defs/Affine"
->>>>>>> a34ef9b5
             },
             {
               "type": "null"
             }
           ],
-<<<<<<< HEAD
-          "default": null
-=======
           "default": null,
           "description": "Affine transformation matrix to transform the graph coordinates to the physical coordinates. The matrix must have the same number of dimensions as the number of axes in the graph."
->>>>>>> a34ef9b5
+        },
+        "display_hints": {
+          "anyOf": [
+            {
+              "$ref": "#/$defs/DisplayHint"
+            },
+            {
+              "type": "null"
+            }
+          ],
+          "default": null,
+          "description": "Metadata indicating how spatiotemporal axes are displayed by a viewer"
         }
       },
       "required": [
