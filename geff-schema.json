{
  "$defs": {
    "Affine": {
      "description": "Affine transformation class following scipy conventions.\n\nInternally stores transformations as homogeneous coordinate matrices (N+1, N+1).\nThe transformation matrix follows scipy.ndimage.affine_transform convention\nwhere the matrix maps output coordinates to input coordinates (inverse/pull transformation).\n\nFor a point p_out in output space, the corresponding input point p_in is computed as:\np_in_homo = matrix @ p_out_homo\nwhere p_out_homo = [p_out; 1] and p_in = p_in_homo[:-1]\n\nAttributes:\n    matrix: Homogeneous transformation matrix as list of lists (ndim+1, ndim+1)",
      "properties": {
        "matrix": {
          "description": "Homogeneous transformation matrix as list of lists (ndim+1, ndim+1)",
          "title": "Matrix"
        }
      },
      "required": [
        "matrix"
      ],
      "title": "Affine",
      "type": "object"
    },
    "Axis": {
      "properties": {
        "name": {
          "title": "Name",
          "type": "string"
        },
        "type": {
          "anyOf": [
            {
              "type": "string"
            },
            {
              "type": "null"
            }
          ],
          "default": null,
          "title": "Type"
        },
        "unit": {
          "anyOf": [
            {
              "type": "string"
            },
            {
              "type": "null"
            }
          ],
          "default": null,
          "title": "Unit"
        },
        "min": {
          "anyOf": [
            {
              "type": "number"
            },
            {
              "type": "null"
            }
          ],
          "default": null,
          "title": "Min"
        },
        "max": {
          "anyOf": [
            {
              "type": "number"
            },
            {
              "type": "null"
            }
          ],
          "default": null,
          "title": "Max"
        }
      },
      "required": [
        "name"
      ],
      "title": "Axis",
      "type": "object"
    },
    "DisplayHint": {
      "description": "Metadata indicating how spatiotemporal axes are displayed by a viewer",
      "properties": {
        "display_horizontal": {
          "description": "Which spatial axis to use for horizontal display",
          "title": "Display Horizontal",
          "type": "string"
        },
        "display_vertical": {
          "description": "Which spatial axis to use for vertical display",
          "title": "Display Vertical",
          "type": "string"
        },
        "display_depth": {
          "anyOf": [
            {
              "type": "string"
            },
            {
              "type": "null"
            }
          ],
          "default": null,
          "description": "Optional, which spatial axis to use for depth display",
          "title": "Display Depth"
        },
        "display_time": {
          "anyOf": [
            {
              "type": "string"
            },
            {
              "type": "null"
            }
          ],
          "default": null,
          "description": "Optional, which temporal axis to use for time",
          "title": "Display Time"
        }
      },
      "required": [
        "display_horizontal",
        "display_vertical"
      ],
      "title": "DisplayHint",
      "type": "object"
    },
    "GeffMetadata": {
      "description": "Geff metadata schema to validate the attributes json file in a geff zarr",
      "properties": {
        "geff_version": {
          "description": "Geff version string following semantic versioning (MAJOR.MINOR.PATCH), optionally with .devN and/or +local parts (e.g., 0.3.1.dev6+g61d5f18).\nIf not provided, the version will be set to the current geff package version.",
          "pattern": "^\\d+\\.\\d+(?:\\.\\d+)?(?:\\.dev\\d+)?(?:\\+[a-zA-Z0-9]+)?",
          "title": "Geff Version",
          "type": "string"
        },
        "directed": {
          "description": "True if the graph is directed, otherwise False.",
          "title": "Directed",
          "type": "boolean"
        },
        "axes": {
          "anyOf": [
            {
              "items": {
                "$ref": "#/$defs/Axis"
              },
              "type": "array"
            },
            {
              "type": "null"
            }
          ],
          "default": null,
          "description": "Optional list of Axis objects defining the axes of each node in the graph.\nEach object's `name` must be an existing attribute on the nodes. The optional `type` keymust be one of `space`, `time` or `channel`, though readers may not use this information. Each axis can additionally optionally define a `unit` key, which should match the validOME-Zarr units, and `min` and `max` keys to define the range of the axis.",
          "title": "Axes"
        },
<<<<<<< HEAD
        "sphere": {
          "anyOf": [
            {
              "type": "string"
=======
        "track_node_props": {
          "anyOf": [
            {
              "additionalProperties": {
                "type": "string"
              },
              "propertyNames": {
                "enum": [
                  "lineage",
                  "tracklet"
                ]
              },
              "type": "object"
>>>>>>> d99e2a44
            },
            {
              "type": "null"
            }
          ],
          "default": null,
<<<<<<< HEAD
          "description": "Name of the sphere property, if applicable. If not provided, no sphere property is defined.",
          "title": "Sphere"
        },
        "ellipsoid": {
          "anyOf": [
            {
              "type": "string"
=======
          "description": "Node properties denoting tracklet and/or lineage IDs.\nA tracklet is defined as a simple path of connected nodes where the initiating node has any incoming degree and outgoing degree at most 1,and the terminating node has incoming degree at most 1 and any outgoing degree, and other nodes along the path have in/out degree of 1. Each tracklet must contain the maximal set of connected nodes that match this definition - no sub-tracklets.\nA lineage is defined as a weakly connected component on the graph.\nThe dictionary can store one or both of 'tracklet' or 'lineage' keys.",
          "title": "Track Node Props"
        },
        "related_objects": {
          "anyOf": [
            {
              "items": {
                "$ref": "#/$defs/RelatedObject"
              },
              "type": "array"
>>>>>>> d99e2a44
            },
            {
              "type": "null"
            }
          ],
          "default": null,
<<<<<<< HEAD
          "description": "Name of the ellipsoid property, if applicable. If not provided, no ellipsoid property is defined.",
          "title": "Ellipsoid"
=======
          "description": "A list of dictionaries of related objects such as labels or images. Each dictionary must contain 'type', 'path', and optionally 'label_prop' properties. The 'type' represents the data type. 'labels' and 'image' should be used for label and image objects, respectively. Other types are also allowed, The 'path' should be relative to the geff zarr-attributes file. It is strongly recommended all related objects are stored as siblings of the geff group within the top-level zarr group. The 'label_prop' is only valid for type 'labels' and specifies the node property that will be used to identify the labels in the related object. ",
          "title": "Related Objects"
        },
        "affine": {
          "anyOf": [
            {
              "$ref": "#/$defs/Affine"
            },
            {
              "type": "null"
            }
          ],
          "default": null,
          "description": "Affine transformation matrix to transform the graph coordinates to the physical coordinates. The matrix must have the same number of dimensions as the number of axes in the graph."
        },
        "display_hints": {
          "anyOf": [
            {
              "$ref": "#/$defs/DisplayHint"
            },
            {
              "type": "null"
            }
          ],
          "default": null,
          "description": "Metadata indicating how spatiotemporal axes are displayed by a viewer"
>>>>>>> d99e2a44
        }
      },
      "required": [
        "geff_version",
        "directed"
      ],
      "title": "geff_metadata",
      "type": "object"
    },
    "RelatedObject": {
      "properties": {
        "type": {
          "description": "Type of the related object. 'labels' for label objects, 'image' for image objects. Other types are also allowed, but may not be recognized by reader applications. ",
          "title": "Type",
          "type": "string"
        },
        "path": {
          "description": "Path of the related object within the zarr group, relative to the geff zarr-attributes file. It is strongly recommended all related objects are stored as siblings of the geff group within the top-level zarr group.",
          "title": "Path",
          "type": "string"
        },
        "label_prop": {
          "anyOf": [
            {
              "type": "string"
            },
            {
              "type": "null"
            }
          ],
          "default": null,
          "description": "Property name for label objects. This is the node property that will be used to identify the labels in the related object. This is only valid for type 'labels'.",
          "title": "Label Prop"
        }
      },
      "required": [
        "type",
        "path"
      ],
      "title": "RelatedObject",
      "type": "object"
    }
  },
  "properties": {
    "geff": {
      "$ref": "#/$defs/GeffMetadata",
      "description": "geff_metadata"
    }
  },
  "required": [
    "geff"
  ],
  "title": "GeffSchema",
  "type": "object"
}<|MERGE_RESOLUTION|>--- conflicted
+++ resolved
@@ -152,12 +152,32 @@
           "description": "Optional list of Axis objects defining the axes of each node in the graph.\nEach object's `name` must be an existing attribute on the nodes. The optional `type` keymust be one of `space`, `time` or `channel`, though readers may not use this information. Each axis can additionally optionally define a `unit` key, which should match the validOME-Zarr units, and `min` and `max` keys to define the range of the axis.",
           "title": "Axes"
         },
-<<<<<<< HEAD
         "sphere": {
           "anyOf": [
             {
               "type": "string"
-=======
+            },
+            {
+              "type": "null"
+            }
+          ],
+          "default": null,
+          "description": "Name of the sphere property, if applicable. If not provided, no sphere property is defined.",
+          "title": "Sphere"
+        },
+        "ellipsoid": {
+          "anyOf": [
+            {
+              "type": "string"
+            },
+            {
+              "type": "null"
+            }
+          ],
+          "default": null,
+          "description": "Name of the ellipsoid property, if applicable. If not provided, no ellipsoid property is defined.",
+          "title": "Ellipsoid"
+        },
         "track_node_props": {
           "anyOf": [
             {
@@ -171,22 +191,12 @@
                 ]
               },
               "type": "object"
->>>>>>> d99e2a44
-            },
-            {
-              "type": "null"
-            }
-          ],
-          "default": null,
-<<<<<<< HEAD
-          "description": "Name of the sphere property, if applicable. If not provided, no sphere property is defined.",
-          "title": "Sphere"
-        },
-        "ellipsoid": {
-          "anyOf": [
-            {
-              "type": "string"
-=======
+            },
+            {
+              "type": "null"
+            }
+          ],
+          "default": null,
           "description": "Node properties denoting tracklet and/or lineage IDs.\nA tracklet is defined as a simple path of connected nodes where the initiating node has any incoming degree and outgoing degree at most 1,and the terminating node has incoming degree at most 1 and any outgoing degree, and other nodes along the path have in/out degree of 1. Each tracklet must contain the maximal set of connected nodes that match this definition - no sub-tracklets.\nA lineage is defined as a weakly connected component on the graph.\nThe dictionary can store one or both of 'tracklet' or 'lineage' keys.",
           "title": "Track Node Props"
         },
@@ -197,17 +207,12 @@
                 "$ref": "#/$defs/RelatedObject"
               },
               "type": "array"
->>>>>>> d99e2a44
-            },
-            {
-              "type": "null"
-            }
-          ],
-          "default": null,
-<<<<<<< HEAD
-          "description": "Name of the ellipsoid property, if applicable. If not provided, no ellipsoid property is defined.",
-          "title": "Ellipsoid"
-=======
+            },
+            {
+              "type": "null"
+            }
+          ],
+          "default": null,
           "description": "A list of dictionaries of related objects such as labels or images. Each dictionary must contain 'type', 'path', and optionally 'label_prop' properties. The 'type' represents the data type. 'labels' and 'image' should be used for label and image objects, respectively. Other types are also allowed, The 'path' should be relative to the geff zarr-attributes file. It is strongly recommended all related objects are stored as siblings of the geff group within the top-level zarr group. The 'label_prop' is only valid for type 'labels' and specifies the node property that will be used to identify the labels in the related object. ",
           "title": "Related Objects"
         },
@@ -234,7 +239,6 @@
           ],
           "default": null,
           "description": "Metadata indicating how spatiotemporal axes are displayed by a viewer"
->>>>>>> d99e2a44
         }
       },
       "required": [
