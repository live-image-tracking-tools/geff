from __future__ import annotations

from typing import TYPE_CHECKING, Any, Literal, TypeAlias, TypeVar, get_args, overload

from ._errors import MissingDependencyError

R = TypeVar("R", covariant=True)

if TYPE_CHECKING:
    import networkx as nx
    import rustworkx as rx
    import spatial_graph as sg
    from numpy.typing import NDArray
    from zarr.storage import StoreLike

    from geff._typing import PropDictNpArray
    from geff.validate.data import ValidationConfig
    from geff_spec import AxisType, GeffMetadata

    from ._backend_protocol import Backend

    NxGraph: TypeAlias = nx.Graph[Any] | nx.DiGraph[Any]
    RxGraph: TypeAlias = rx.PyGraph | rx.PyDiGraph
    SgGraph: TypeAlias = sg.SpatialGraph | sg.SpatialDiGraph
    SupportedGraphType: TypeAlias = NxGraph | RxGraph | SgGraph

SupportedBackend = Literal["networkx", "rustworkx", "spatial-graph"]

AVAILABLE_BACKENDS: list[Backend] = []


# This function will add available backends to the available backend list
# it has to be called after the definition of get_backends
def _import_available_backends() -> None:
    backends: tuple[SupportedBackend] = get_args(SupportedBackend)
    for backend in backends:
        try:
            AVAILABLE_BACKENDS.append(get_backend(backend))
        except MissingDependencyError:
            pass


# NOTE: overload get_backend for new backends by typing the return type as Backend[GraphType]
@overload
def get_backend(backend: Literal["networkx"]) -> Backend[NxGraph]: ...
@overload
def get_backend(backend: Literal["rustworkx"]) -> Backend[RxGraph]: ...
@overload
def get_backend(backend: Literal["spatial-graph"]) -> Backend[SgGraph]: ...
def get_backend(backend: SupportedBackend) -> Backend:
    """
    Get a specified backend io module.

    Args:
        backend (SupportedBackend): Flag for the chosen backend.

    Returns:
        Backend: A module for reading and writing GEFF data to and from the specified backend.
    """
    match backend:
        case "networkx":
            from geff._graph_libs._networkx import NxBackend

            return NxBackend()
        case "rustworkx":
            from geff._graph_libs._rustworkx import RxBackend

            return RxBackend()
        case "spatial-graph":
            from geff._graph_libs._spatial_graph import SgBackend

            return SgBackend()
        # Add cases for new backends, remember to add overloads
        case _:
            raise ValueError(f"Unsupported backend chosen: '{backend}'")


_import_available_backends()


# Used in the write function wrapper, where the backend should be determined from the graph type
def get_backend_from_graph_type(graph: SupportedGraphType) -> Backend[SupportedGraphType]:
    for backend_module in AVAILABLE_BACKENDS:
        if isinstance(graph, backend_module.GRAPH_TYPES):
            return backend_module
    raise TypeError(f"Unrecognized graph type '{type(graph)}'.")


# NOTE: when overloading read for a new backend, if additional arguments can be accepted, explicitly
# define them such as in the spatial-graph overload below, where position_attr has been added.
@overload
def read(
    store: StoreLike,
    structure_validation: bool = ...,
    node_props: list[str] | None = ...,
    edge_props: list[str] | None = ...,
    data_validation: ValidationConfig | None = ...,
    *,
    backend: Literal["networkx"] = "networkx",
) -> tuple[NxGraph, GeffMetadata]: ...
@overload
def read(
    store: StoreLike,
    structure_validation: bool = ...,
    node_props: list[str] | None = ...,
    edge_props: list[str] | None = ...,
    data_validation: ValidationConfig | None = ...,
    *,
    backend: Literal["rustworkx"],
) -> tuple[RxGraph, GeffMetadata]: ...
@overload
def read(
    store: StoreLike,
    structure_validation: bool = ...,
    node_props: list[str] | None = ...,
    edge_props: list[str] | None = ...,
    data_validation: ValidationConfig | None = ...,
    *,
    backend: Literal["spatial-graph"],
    position_attr: str = "position",
) -> tuple[SgGraph, GeffMetadata]: ...
def read(
    store: StoreLike,
    structure_validation: bool = True,
    node_props: list[str] | None = None,
    edge_props: list[str] | None = None,
    data_validation: ValidationConfig | None = None,
    *,
    backend: SupportedBackend = "networkx",
    **backend_kwargs: Any,
) -> tuple[SupportedGraphType, GeffMetadata]:
    """
    Read a GEFF to a chosen backend.

    Args:
        store (StoreLike): The path or zarr store to the root of the geff zarr, where
            the .attrs contains the geff  metadata.
        structure_validation (bool, optional): Flag indicating whether to perform validation on the
            geff file before loading into memory. If set to False and there are
            format issues, will likely fail with a cryptic error. Defaults to True.
        node_props (list of str, optional): The names of the node properties to load,
            if None all properties will be loaded, defaults to None.
        edge_props (list of str, optional): The names of the edge properties to load,
            if None all properties will be loaded, defaults to None.
        backend ({"networkx", "rustworkx", "spatial-graph"}): Flag for the chosen backend, default
            is "networkx".
        data_validation (ValidationConfig, optional): Optional configuration for which
            optional types of data to validate. Each option defaults to False.
        backend_kwargs (Any): Additional kwargs that may be accepted by
            the backend when reading the data.

    Returns:
        tuple[Any, GeffMetadata]: Graph object of the chosen backend, and the GEFF metadata.
    """
    backend_io = get_backend(backend)
    return backend_io.read(
        store,
        structure_validation,
        node_props,
        edge_props,
        data_validation,
        **backend_kwargs,
    )


@overload
def construct(
    metadata: GeffMetadata,
    node_ids: NDArray[Any],
    edge_ids: NDArray[Any],
    node_props: dict[str, PropDictNpArray],
    edge_props: dict[str, PropDictNpArray],
    *,
    backend: Literal["networkx"] = ...,
) -> NxGraph: ...
@overload
def construct(
    metadata: GeffMetadata,
    node_ids: NDArray[Any],
    edge_ids: NDArray[Any],
    node_props: dict[str, PropDictNpArray],
    edge_props: dict[str, PropDictNpArray],
    *,
    backend: Literal["rustworkx"],
) -> RxGraph: ...
@overload
def construct(
    metadata: GeffMetadata,
    node_ids: NDArray[Any],
    edge_ids: NDArray[Any],
    node_props: dict[str, PropDictNpArray],
    edge_props: dict[str, PropDictNpArray],
    *,
    backend: Literal["spatial-graph"],
    position_attr: str = "position",
) -> SgGraph: ...
def construct(
    metadata: GeffMetadata,
    node_ids: NDArray[Any],
    edge_ids: NDArray[Any],
    node_props: dict[str, PropDictNpArray],
    edge_props: dict[str, PropDictNpArray],
    *,
    backend: SupportedBackend = "networkx",
    **backend_kwargs: Any,
) -> SupportedGraphType:
    backend_io = get_backend(backend)
    return backend_io.construct(
        metadata, node_ids, edge_ids, node_props, edge_props, **backend_kwargs
    )


# rustworkx has an additional node_id_dict arg
@overload
def write(
    graph: RxGraph,
    store: StoreLike,
    metadata: GeffMetadata | None = ...,
    axis_names: list[str] | None = ...,
    axis_units: list[str | None] | None = ...,
    axis_types: list[AxisType | None] | None = ...,
    axis_scales: list[float | None] | None = ...,
    scaled_units: list[str | None] | None = ...,
    axis_offset: list[float | None] | None = ...,
    zarr_format: Literal[2, 3] = ...,
    structure_validation: bool = True,
    node_id_dict: dict[int, int] | None = ...,
) -> None:
    # TODO: what is best practice for overload docstrings, want to document node_id_dict
    """Write a rustworkx graph object to the geff file format.

    Args:
        graph (SupportedGraphType): An instance of a supported graph object.
        store (str | Path | zarr store): The path/str to the output zarr, or the store
            itself. Opens in append mode, so will only overwrite geff-controlled groups.
        metadata (GeffMetadata, optional): The original metadata of the graph.
            Defaults to None. If provided, will override the graph properties.
        axis_names (list[str], optional): The names of the spatial dims
            represented in position property. Defaults to None. Will override
            both value in graph properties and metadata if provided.
        axis_units (list[str | None], optional): The units of the spatial dims
            represented in position property. Defaults to None. Will override value
            both value in graph properties and metadata if provided.
        axis_types (list[Literal[AxisType] | None], optional): The types of the spatial dims
            represented in position property. Usually one of "time", "space", or "channel".
            Defaults to None. Will override both value in graph properties and metadata
            if provided.
        axis_scales (list[float | None] | None): The scale to apply to the spatial dims.
            Defaults to None.
        scaled_units (list[str | None] | None): The units of the spatial dims after scaling.
            Defaults to None.
        axis_offset (list[float | None] | None): Amount to offset an axis after applying
            scaling factor. Defaults to None.
        zarr_format (Literal[2, 3], optional): The version of zarr to write.
            Defaults to 2.
        structure_validation (bool): If True, runs structural validation and does not write
            a geff that is invalid. Defaults to True.
        node_id_dict (dict[int, int], optional): A dictionary mapping rx node indices to
            arbitrary indices. This allows custom node identifiers to be used in the geff file
            instead of rustworkx's internal indices. If None, uses rx indices directly.
    """
    ...


@overload
def write(
    graph: SupportedGraphType,
    store: StoreLike,
    metadata: GeffMetadata | None = ...,
    axis_names: list[str] | None = ...,
    axis_units: list[str | None] | None = ...,
<<<<<<< HEAD
    axis_types: list[Literal[AxisType] | None] | None = ...,
    zarr_format: Literal[2, 3] = 2,
    structure_validation: bool = True,
=======
    axis_types: list[AxisType | None] | None = ...,
    axis_scales: list[float | None] | None = ...,
    scaled_units: list[str | None] | None = ...,
    axis_offset: list[float | None] | None = ...,
    zarr_format: Literal[2, 3] = ...,
>>>>>>> 916f02d6
    *args: Any,
    **kwargs: Any,
) -> None: ...
def write(
    graph: SupportedGraphType,
    store: StoreLike,
    metadata: GeffMetadata | None = None,
    axis_names: list[str] | None = None,
    axis_units: list[str | None] | None = None,
    axis_types: list[AxisType | None] | None = None,
    axis_scales: list[float | None] | None = None,
    scaled_units: list[str | None] | None = None,
    axis_offset: list[float | None] | None = None,
    zarr_format: Literal[2, 3] = 2,
    structure_validation: bool = True,
    *args: Any,
    **kwargs: Any,
) -> None:
    """Write a supported graph object to the geff file format.

    Args:
        graph (SupportedGraphType): An instance of a supported graph object.
        store (str | Path | zarr store): The path/str to the output zarr, or the store
            itself. Opens in append mode, so will only overwrite geff-controlled groups.
        metadata (GeffMetadata, optional): The original metadata of the graph.
            Defaults to None. If provided, will override the graph properties.
        axis_names (list[str], optional): The names of the spatial dims
            represented in position property. Defaults to None. Will override
            both value in graph properties and metadata if provided.
        axis_units (list[str | None], optional): The units of the spatial dims
            represented in position property. Defaults to None. Will override value
            both value in graph properties and metadata if provided.
        axis_types (list[Literal[AxisType] | None], optional): The types of the spatial dims
            represented in position property. Usually one of "time", "space", or "channel".
            Defaults to None. Will override both value in graph properties and metadata
            if provided.
        axis_scales (list[float | None] | None): The scale to apply to the spatial dims.
            Defaults to None.
        scaled_units (list[str | None] | None): The units of the spatial dims after scaling.
            Defaults to None.
        axis_offset (list[float | None] | None): Amount to offset an axis after applying
            scaling factor. Defaults to None.
        zarr_format (Literal[2, 3], optional): The version of zarr to write.
            Defaults to 2.
        structure_validation (bool): If True, runs structural validation and does not write
            a geff that is invalid. Defaults to True.
        *args (Any): Additional args that may be accepted by the backend when writing from a
            specific type of graph.
        **kwargs (Any): Additional kwargs that may be accepted by the backend when writing from a
            specific type of graph.
    """
    backend_io = get_backend_from_graph_type(graph)
    backend_io.write(
        graph,
        store,
        metadata,
        axis_names,
        axis_units,
        axis_types,
        axis_scales,
        scaled_units,
        axis_offset,
        zarr_format,
        structure_validation,
        *args,
        **kwargs,
    )<|MERGE_RESOLUTION|>--- conflicted
+++ resolved
@@ -269,17 +269,12 @@
     metadata: GeffMetadata | None = ...,
     axis_names: list[str] | None = ...,
     axis_units: list[str | None] | None = ...,
-<<<<<<< HEAD
-    axis_types: list[Literal[AxisType] | None] | None = ...,
-    zarr_format: Literal[2, 3] = 2,
-    structure_validation: bool = True,
-=======
     axis_types: list[AxisType | None] | None = ...,
     axis_scales: list[float | None] | None = ...,
     scaled_units: list[str | None] | None = ...,
     axis_offset: list[float | None] | None = ...,
     zarr_format: Literal[2, 3] = ...,
->>>>>>> 916f02d6
+    structure_validation: bool = True,
     *args: Any,
     **kwargs: Any,
 ) -> None: ...
