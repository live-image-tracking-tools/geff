import warnings
from pathlib import Path
from typing import TYPE_CHECKING, Literal

import numpy as np
import pytest
import zarr
import zarr.storage

from geff import _path
from geff.core_io import construct_var_len_props, write_arrays
from geff.core_io._base_read import read_to_memory
from geff.testing._utils import check_equiv_geff
from geff.testing.data import (
    create_simple_2d_geff,
    create_simple_3d_geff,
    create_simple_temporal_geff,
)
from geff.validate.structure import validate_structure
from geff_spec import GeffMetadata, PropMetadata

if TYPE_CHECKING:
    from geff._typing import InMemoryGeff, PropDictNpArray


from geff.core_io._base_write import (
    dict_props_to_arr,
    write_dicts,
    write_props_arrays,
)


def _tmp_metadata():
    """Return minimal valid GeffMetadata object for tests."""
    return GeffMetadata(
        geff_version="0.0.1", directed=True, node_props_metadata={}, edge_props_metadata={}
    )


@pytest.fixture
def dict_data():
    data = [
        (0, {"num": 1, "str": "category"}),
        (127, {"num": 5, "str_arr": ["test", "string"]}),
        (1, {"num": 6, "num_arr": [1, 2]}),
    ]
    return data


class TestWriteArrays:
    @pytest.mark.parametrize("zarr_format", [2, 3])
    def test_write_arrays_basic(self, tmp_path: Path, zarr_format: Literal[2, 3]) -> None:
        """Test basic functionality of write_arrays with minimal data."""
        # Create test data
        geff_path = tmp_path / "test.geff"
        node_ids = np.array([1, 2, 3], dtype=np.uint32)
        edge_ids = np.array([[1, 2], [2, 3]], dtype=np.uint32)
        metadata = _tmp_metadata()

        with warnings.catch_warnings():
            warnings.filterwarnings(
                "ignore",
                category=UserWarning,
                message="Requesting zarr spec v3 with zarr-python v2.*",
            )
            # Call write_arrays
            write_arrays(
                geff_store=geff_path,
                node_ids=node_ids,
                node_props={},
                edge_ids=edge_ids,
                edge_props={},
                metadata=metadata,
                zarr_format=zarr_format,
            )

        # Verify the zarr group was created
        assert geff_path.exists()

        # Verify node and edge IDs were written correctly
        root = zarr.open_group(str(geff_path))
        assert "nodes/ids" in root
        assert "edges/ids" in root

        # Check the data matches
        np.testing.assert_array_equal(root["nodes/ids"][:], node_ids)
        np.testing.assert_array_equal(root["edges/ids"][:], edge_ids)

        # Check the data types match
        assert root["nodes/ids"].dtype == node_ids.dtype
        assert root["edges/ids"].dtype == edge_ids.dtype

        # Verify metadata was written
        assert "geff" in root.attrs
        assert root.attrs["geff"]["geff_version"] == "0.0.1"
        assert root.attrs["geff"]["directed"] is True

        validate_structure(geff_path)

    def test_write_in_mem_geff(self):
        store, attrs = create_simple_3d_geff()
        in_mem_geff = read_to_memory(store)

        # Test writing
        new_store = zarr.storage.MemoryStore()
        write_arrays(new_store, **in_mem_geff)

        validate_structure(new_store)

    def test_write_arrays_rejects_disallowed_id_dtype(self, tmp_path) -> None:
        """write_arrays must fail fast for node/edge ids with unsupported dtype."""
        geff_path = tmp_path / "invalid_ids.geff"

        # float16 is currently not allowed by GEFF Spec
        node_ids = np.array([1, 2, 3], dtype=np.float16)
        edge_ids = np.array([[1, 2], [2, 3]], dtype=np.float16)

        with pytest.raises(TypeError, match="Node ids and edge ids must have int dtype"):
            write_arrays(
                geff_store=geff_path,
                node_ids=node_ids,
                node_props=None,
                edge_ids=edge_ids,
                edge_props=None,
                metadata=_tmp_metadata(),
            )

    def test_write_arrays_upcasts_disallowed_property_dtype(self, tmp_path) -> None:
        """write_arrays must fail fast if any property array has an unsupported dtype."""
        geff_path = tmp_path / "invalid_prop.geff"

        # ids are fine (int32)
        node_ids = np.array([1, 2, 3], dtype=np.int32)
        edge_ids = np.array([[1, 2], [2, 3]], dtype=np.int32)

        # property with disallowed dtype (float16)
        bad_prop_values = np.array([0.1, 0.2, 0.3], dtype=np.float16)
        node_props: dict[str, PropDictNpArray] = {
            "score": {"values": bad_prop_values, "missing": None}
        }

        with pytest.warns(
            UserWarning, match="Dtype float16 is being upcast to float32 for Java compatibility"
        ):
            write_arrays(
                geff_store=geff_path,
                node_ids=node_ids,
                node_props=node_props,
                edge_ids=edge_ids,
                edge_props=None,
                metadata=_tmp_metadata(),
            )

    @pytest.mark.parametrize(
        "data_func", [create_simple_2d_geff, create_simple_3d_geff, create_simple_temporal_geff]
    )
    @pytest.mark.parametrize("zarr_format", [2, 3])
    def test_simple_geffs(self, data_func, zarr_format, tmp_path):
        memory_geff: InMemoryGeff
        store, memory_geff = data_func()
        path = tmp_path / "test.geff"
        with warnings.catch_warnings():
            warnings.filterwarnings(
                "ignore",
                category=UserWarning,
                message="Requesting zarr spec v3 with zarr-python v2.*",
            )
            write_arrays(path, **memory_geff, zarr_format=zarr_format)
            check_equiv_geff(store, path)

    def test_invalid_geff(self, tmp_path):
        _, memory_geff = create_simple_2d_geff()
        path = tmp_path / "test.geff"
        # Add array with wrong size
        memory_geff["node_props"]["bad_size"] = {"values": np.zeros((2, 10)), "missing": None}

        with pytest.raises(
            ValueError,
            match="Node property 'bad_size' values has length 2, which "
            "does not match id length 10\nCannot write invalid geff.",
        ):
            write_arrays(path, **memory_geff)

<<<<<<< HEAD
    def test_existing_geff(self):
        store, memory_geff = create_simple_2d_geff()
        with pytest.raises(
            FileExistsError, match=r"Found an existing geff present in `geff_store`."
        ):
            write_arrays(store, **memory_geff)

        # Try with overwrite
        new_store, new_geff = create_simple_3d_geff()
        with pytest.raises(
            UserWarning,
            match="Cannot delete root zarr directory, but geff contents have been deleted",
        ):
            write_arrays(store, **new_geff, overwrite=True)
            check_equiv_geff(store, new_store)
=======
    def test_write_props_metadata(self):
        _, memory_geff = create_simple_3d_geff()

        # Define props metadata
        props_meta = {
            "x": PropMetadata(
                identifier="x",
                dtype=str(memory_geff["node_props"]["x"]["values"].dtype),
                unit="um",
                description="xaxis",
                name="X axis",
            ),
            "y": PropMetadata(
                identifier="y",
                dtype=str(memory_geff["node_props"]["y"]["values"].dtype),
                unit="um",
                description="yaxis",
                name="Y axis",
            ),
            "z": PropMetadata(
                identifier="z",
                dtype=str(memory_geff["node_props"]["z"]["values"].dtype),
                unit="um",
                description="zaxis",
                name="Z axis",
            ),
            "t": PropMetadata(
                identifier="t",
                dtype=str(memory_geff["node_props"]["t"]["values"].dtype),
                unit="um",
                description="taxis",
                name="t axis",
            ),
        }
        memory_geff["metadata"].node_props_metadata = props_meta

        store = zarr.storage.MemoryStore()
        write_arrays(store, **memory_geff)

        new_meta = GeffMetadata.read(store)
        assert new_meta.node_props_metadata == props_meta
>>>>>>> 0b57b0d2


@pytest.mark.parametrize(
    ("data_type", "expected"),
    [
        ("num", ([1, 5, 6], None)),
        ("str", (["category", "", ""], [0, 1, 1])),
        ("num_arr", ([[1, 2], [1, 2], [1, 2]], [1, 1, 0])),
        ("str_arr", ([["test", "string"], ["test", "string"], ["test", "string"]], [1, 0, 1])),
    ],
)
def test_dict_prop_to_arr(dict_data, data_type, expected) -> None:
    props_dict = dict_props_to_arr(dict_data, [data_type])
    values = props_dict[data_type]["values"]
    missing = props_dict[data_type]["missing"]
    ex_values, ex_missing = expected
    ex_values = np.array(ex_values)
    ex_missing = np.array(ex_missing, dtype=bool) if ex_missing is not None else None

    np.testing.assert_array_equal(missing, ex_missing)
    np.testing.assert_array_equal(values, ex_values)


class Test_write_dicts:
    def test_node_ids_not_int(self):
        store = zarr.storage.MemoryStore()
        node_data = [(float(node), {}) for node in range(10)]
        meta = GeffMetadata(directed=False, node_props_metadata={}, edge_props_metadata={})
        with pytest.raises(UserWarning, match=r"Node ids with dtype .* are being cast to uint"):
            write_dicts(store, node_data, [], [], [], meta)

            z = zarr.open(store)
            assert np.issubdtype(z[_path.NODE_IDS].dtype, np.unsignedinteger)

    def test_node_int_to_uint(self):
        store = zarr.storage.MemoryStore()
        node_data = [(node, {}) for node in range(10)]
        meta = GeffMetadata(directed=False, node_props_metadata={}, edge_props_metadata={})
        write_dicts(store, node_data, [], [], [], metadata=meta)

        z = zarr.open(store)
        assert np.issubdtype(z[_path.NODE_IDS].dtype, np.unsignedinteger)

    def test_negative_ids(self):
        store = zarr.storage.MemoryStore()
        node_data = [(-node, {}) for node in range(10)]
        meta = GeffMetadata(directed=False, node_props_metadata={}, edge_props_metadata={})
        with pytest.raises(ValueError, match="Cannot write a geff with node ids that are negative"):
            write_dicts(store, node_data, [], [], [], metadata=meta)


@pytest.mark.parametrize("group", ["nodes", "edges"])
class TestWritePropsArrays:
    def _helper_for_testing_expected(
        self,
        store,
        props_metadata,
        group,
        prop_name,
        varlength,
        prop_dtype,
        expected_values,
        expected_missing,
        expected_data,
    ):
        prop_meta = None
        for prop_meta in props_metadata:
            if prop_meta.identifier == prop_name:
                break
        assert prop_meta is not None
        assert np.issubdtype(np.dtype(prop_meta.dtype), prop_dtype)
        assert prop_meta.varlength == varlength
        root = zarr.open(store)
        group_path = _path.NODES if group == "nodes" else _path.EDGES
        written_values = root[group_path][_path.PROPS][prop_name]["values"]
        np.testing.assert_array_equal(written_values[:], expected_values)

        if expected_missing is None:
            assert "missing" not in root[group_path][_path.PROPS][prop_name].keys()
        else:
            written_missing = root[group_path][_path.PROPS][prop_name]["missing"]
            np.testing.assert_array_equal(written_missing[:], expected_missing)
        if expected_data is None:
            assert "data" not in root[group_path][_path.PROPS][prop_name].keys()
        else:
            written_data = root[group_path][_path.PROPS][prop_name]["data"]
            np.testing.assert_array_equal(written_data[:], expected_data)

    def test_int_prop(self, group):
        store = zarr.storage.MemoryStore()
        prop_name = "ints"
        varlength = False
        prop_dtype = np.uint16
        prop = {
            "values": np.array([1, 2, 3, 4], dtype=np.uint16),
            "missing": np.array([0, 0, 0, 1], dtype=bool),
        }
        expected_values = prop["values"]
        expected_missing = prop["missing"]
        expected_data = None

        props_metadata = write_props_arrays(store, group, {prop_name: prop})
        self._helper_for_testing_expected(
            store,
            props_metadata,
            group,
            prop_name,
            varlength,
            prop_dtype,
            expected_values,
            expected_missing,
            expected_data,
        )

    def test_unsquish_prop(self, group):
        store = zarr.storage.MemoryStore()
        prop_name = "prop_to_unsqush"
        new_prop1 = "s1"
        new_prop2 = "s2"
        varlength = False
        prop_dtype = np.float32
        prop = {
            "values": np.array([[1, 2], [3, 4]], dtype=prop_dtype),
            "missing": np.array([0, 1], dtype=bool),
        }
        expected_values1 = np.array([1, 3], dtype=prop_dtype)
        expected_values2 = np.array([2, 4], dtype=prop_dtype)
        expected_missing = prop["missing"]
        expected_data = None
        props_unsquish = {prop_name: [new_prop1, new_prop2]}
        props_metadata = write_props_arrays(
            store, group, {prop_name: prop}, props_unsquish=props_unsquish
        )

        prop_name = new_prop1
        expected_values = expected_values1
        for prop_name, expected_values in zip(
            [new_prop1, new_prop2], [expected_values1, expected_values2], strict=True
        ):
            self._helper_for_testing_expected(
                store,
                props_metadata,
                group,
                prop_name,
                varlength,
                prop_dtype,
                expected_values,
                expected_missing,
                expected_data,
            )

    def test_str_prop(self, group):
        store = zarr.storage.MemoryStore()
        prop_name = "str"
        varlength = False
        prop_dtype = "str"
        prop = {
            "values": np.array(["", "test", "str"], dtype=prop_dtype),
            "missing": np.array([0, 1, 0], dtype=bool),
        }
        expected_values = prop["values"]
        expected_missing = prop["missing"]
        expected_data = None
        props_metadata = write_props_arrays(store, group, {prop_name: prop})
        self._helper_for_testing_expected(
            store,
            props_metadata,
            group,
            prop_name,
            varlength,
            prop_dtype,
            expected_values,
            expected_missing,
            expected_data,
        )

    def test_str_array_prop(self, group):
        store = zarr.storage.MemoryStore()
        prop_name = "str_arr"
        varlength = False
        prop_dtype = "str"
        prop = {
            "values": np.array(
                [
                    [
                        "",
                        "test",
                    ],
                    ["str", "array"],
                ],
                dtype=np.str_,
            ),
            "missing": np.array([0, 1], dtype=bool),
        }
        expected_values = prop["values"]
        expected_missing = prop["missing"]
        expected_data = None
        props_metadata = write_props_arrays(store, group, {prop_name: prop})
        self._helper_for_testing_expected(
            store,
            props_metadata,
            group,
            prop_name,
            varlength,
            prop_dtype,
            expected_values,
            expected_missing,
            expected_data,
        )

    def test_varlength_1d(self, group):
        store = zarr.storage.MemoryStore()
        prop_name = "varlength"
        varlength = True
        prop_dtype = "int"
        prop = construct_var_len_props(
            [
                [1, 2, 3],
                [4, 5],
                None,
            ]
        )
        expected_values = np.array(
            [
                [
                    0,
                    3,
                ],
                [3, 2],
                [5, 0],
            ]
        )
        expected_missing = prop["missing"]
        expected_data = np.array([1, 2, 3, 4, 5], dtype="int")
        props_metadata = write_props_arrays(store, group, {prop_name: prop})

        self._helper_for_testing_expected(
            store,
            props_metadata,
            group,
            prop_name,
            varlength,
            prop_dtype,
            expected_values,
            expected_missing,
            expected_data,
        )

    def test_varlength_3d(self, group):
        store = zarr.storage.MemoryStore()
        prop_name = "varlength"
        varlength = True
        prop_dtype = "int"
        prop = construct_var_len_props([[[[0], [1], [2]]], [[4, 5], [6, 7]]])

        expected_values = np.array(
            [
                [0, 1, 3, 1],
                [3, 1, 2, 2],
            ]
        )
        expected_missing = prop["missing"]
        expected_data = np.array([0, 1, 2, 4, 5, 6, 7], dtype="int")
        props_metadata = write_props_arrays(store, group, {prop_name: prop})

        self._helper_for_testing_expected(
            store,
            props_metadata,
            group,
            prop_name,
            varlength,
            prop_dtype,
            expected_values,
            expected_missing,
            expected_data,
        )<|MERGE_RESOLUTION|>--- conflicted
+++ resolved
@@ -181,7 +181,6 @@
         ):
             write_arrays(path, **memory_geff)
 
-<<<<<<< HEAD
     def test_existing_geff(self):
         store, memory_geff = create_simple_2d_geff()
         with pytest.raises(
@@ -197,7 +196,6 @@
         ):
             write_arrays(store, **new_geff, overwrite=True)
             check_equiv_geff(store, new_store)
-=======
     def test_write_props_metadata(self):
         _, memory_geff = create_simple_3d_geff()
 
@@ -239,7 +237,6 @@
 
         new_meta = GeffMetadata.read(store)
         assert new_meta.node_props_metadata == props_meta
->>>>>>> 0b57b0d2
 
 
 @pytest.mark.parametrize(
