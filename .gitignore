--- conflicted
+++ resolved
@@ -30,10 +30,6 @@
 # uv files
 .uv
 uv.lock
-<<<<<<< HEAD
 
 /.idea
-=======
-/.idea
-site
->>>>>>> 68311a27
+site