import re

import pydantic
import pytest
import zarr
import numpy as np

from geff.utils import validate

def test_validate(tmp_path):
    # Does not exist
    with pytest.raises(AssertionError, match=r"Directory .* does not exist"):
        validate("does-not-exist")

    zpath = tmp_path / "test.zarr"
    z = zarr.open(zpath)

    # Missing metadata
    with pytest.raises(pydantic.ValidationError):
        validate(zpath)
    z.attrs["geff_version"] = "v0.0.1"
    z.attrs["directed"] = True
    z.attrs["roi_min"] = [0, 0]
    z.attrs["roi_max"] = [100, 100]

    # No nodes
    with pytest.raises(AssertionError, match="graph group must contain a nodes group"):
        validate(zpath)
    z.create_group("nodes")

    # Nodes missing ids
    with pytest.raises(AssertionError, match="nodes group must contain an ids array"):
        validate(zpath)
    n_node = 10
    z["nodes/ids"] = np.zeros((n_node))

    # Nodes missing position attrs
    with pytest.raises(AssertionError, match="nodes group must contain an attrs group"):
        validate(zpath)
<<<<<<< HEAD
    z["nodes/attrs/position"] = np.zeros((n_node))

    # Attr shape mismatch
    z["nodes/attrs/badshape"] = np.zeros((n_node * 2))
=======
    z["nodes"].create_group("attrs")
    with pytest.raises(AssertionError, match="nodes group must contain an attrs/position group"):
        validate(zpath)
    z["nodes"].create_group("attrs/position")
    with pytest.raises(
        AssertionError, match="node attribute group position must have values group"
    ):
        validate(zpath)
    z["nodes"].create_dataset("attrs/position/values", shape=(n_node))
    validate(zpath)

    # valid and invalid "missing" arrays for position attribute
    z["nodes"].create_dataset("attrs/position/missing", shape=(n_node), dtype=bool)
    with pytest.raises(AssertionError, match="position group cannot have missing values"):
        validate(zpath)
    del z["nodes/attrs/position"]["missing"]

    # Attr shape mismatch
    z["nodes"].create_dataset("attrs/badshape/values", shape=(n_node * 2))
>>>>>>> 37445207
    with pytest.raises(
        AssertionError,
        match=(
            f"Node attribute badshape values has length {n_node * 2}, "
            f"which does not match id length {n_node}"
        ),
    ):
        validate(zpath)

    del z["nodes/attrs"]["badshape"]
    # Attr missing shape mismatch
    z["nodes"].create_dataset("attrs/badshape/values", shape=(n_node))
    z["nodes"].create_dataset("attrs/badshape/missing", shape=(n_node * 2))
    with pytest.raises(
        AssertionError,
        match=(
            f"Node attribute badshape missing mask has length {n_node * 2}, "
            f"which does not match id length {n_node}"
        ),
    ):
        validate(zpath)
    del z["nodes/attrs"]["badshape"]

    # No edge group is okay, if the graph has no edges
    z.create_group("edges")

    # Missing edge ids
    with pytest.raises(AssertionError, match="edge group must contain ids array"):
        validate(zpath)

    # ids array must have last dim size 2
<<<<<<< HEAD
    badshape = (5, 3)
    z["edges/ids"] = np.zeros((5, 3))
=======
    n_edges = 5
    badshape = (n_edges, 3)
    z["edges"].create_dataset("ids", shape=badshape)
>>>>>>> 37445207
    with pytest.raises(
        AssertionError,
        match=re.escape(
            f"edges ids must have a last dimension of size 2, received shape {badshape}"
        ),
    ):
        validate(zpath)
    del z["edges"]["ids"]
<<<<<<< HEAD
    z["edges/ids"] = np.zeros((5,2))
=======
    z["edges"].create_dataset("ids", shape=(n_edges, 2))

    # Attr values shape mismatch
    z["edges"].create_dataset("attrs/badshape/values", shape=(n_edges * 2, 2))
    with pytest.raises(
        AssertionError,
        match=(
            f"Edge attribute badshape values has length {n_edges * 2}, "
            f"which does not match id length {n_edges}"
        ),
    ):
        validate(zpath)
    del z["edges/attrs"]["badshape"]

    # Attr missing shape mismatch
    z["edges"].create_dataset("attrs/badshape/values", shape=(n_edges, 2))
    z["edges"].create_dataset("attrs/badshape/missing", shape=(n_edges * 2, 2))
    with pytest.raises(
        AssertionError,
        match=(
            f"Edge attribute badshape missing mask has length {n_edges * 2}, "
            f"which does not match id length {n_edges}"
        ),
    ):
        validate(zpath)
    del z["edges/attrs"]["badshape"]
>>>>>>> 37445207

    # everything passes
    validate(zpath)<|MERGE_RESOLUTION|>--- conflicted
+++ resolved
@@ -1,11 +1,12 @@
 import re
 
+import numpy as np
 import pydantic
 import pytest
 import zarr
-import numpy as np
 
 from geff.utils import validate
+
 
 def test_validate(tmp_path):
     # Does not exist
@@ -32,17 +33,11 @@
     with pytest.raises(AssertionError, match="nodes group must contain an ids array"):
         validate(zpath)
     n_node = 10
-    z["nodes/ids"] = np.zeros((n_node))
+    z["nodes/ids"] = np.zeros(n_node)
 
     # Nodes missing position attrs
     with pytest.raises(AssertionError, match="nodes group must contain an attrs group"):
         validate(zpath)
-<<<<<<< HEAD
-    z["nodes/attrs/position"] = np.zeros((n_node))
-
-    # Attr shape mismatch
-    z["nodes/attrs/badshape"] = np.zeros((n_node * 2))
-=======
     z["nodes"].create_group("attrs")
     with pytest.raises(AssertionError, match="nodes group must contain an attrs/position group"):
         validate(zpath)
@@ -51,18 +46,17 @@
         AssertionError, match="node attribute group position must have values group"
     ):
         validate(zpath)
-    z["nodes"].create_dataset("attrs/position/values", shape=(n_node))
+    z["nodes/attrs/position/values"] = np.zeros(n_node)
     validate(zpath)
 
     # valid and invalid "missing" arrays for position attribute
-    z["nodes"].create_dataset("attrs/position/missing", shape=(n_node), dtype=bool)
+    z["nodes/attrs/position/missing"] = np.zeros((n_node), dtype=bool)
     with pytest.raises(AssertionError, match="position group cannot have missing values"):
         validate(zpath)
     del z["nodes/attrs/position"]["missing"]
 
     # Attr shape mismatch
-    z["nodes"].create_dataset("attrs/badshape/values", shape=(n_node * 2))
->>>>>>> 37445207
+    z["nodes/attrs/badshape/values"] = np.zeros(n_node * 2)
     with pytest.raises(
         AssertionError,
         match=(
@@ -94,14 +88,9 @@
         validate(zpath)
 
     # ids array must have last dim size 2
-<<<<<<< HEAD
-    badshape = (5, 3)
-    z["edges/ids"] = np.zeros((5, 3))
-=======
     n_edges = 5
     badshape = (n_edges, 3)
-    z["edges"].create_dataset("ids", shape=badshape)
->>>>>>> 37445207
+    z["edges/ids"] = np.zeros(badshape)
     with pytest.raises(
         AssertionError,
         match=re.escape(
@@ -110,13 +99,10 @@
     ):
         validate(zpath)
     del z["edges"]["ids"]
-<<<<<<< HEAD
-    z["edges/ids"] = np.zeros((5,2))
-=======
-    z["edges"].create_dataset("ids", shape=(n_edges, 2))
+    z["edges/ids"] = np.zeros((n_edges, 2))
 
     # Attr values shape mismatch
-    z["edges"].create_dataset("attrs/badshape/values", shape=(n_edges * 2, 2))
+    z["edges/attrs/badshape/values"] = np.zeros((n_edges * 2, 2))
     with pytest.raises(
         AssertionError,
         match=(
@@ -125,11 +111,11 @@
         ),
     ):
         validate(zpath)
-    del z["edges/attrs"]["badshape"]
+    del z["edges/attrs/badshape"]["values"]
 
     # Attr missing shape mismatch
-    z["edges"].create_dataset("attrs/badshape/values", shape=(n_edges, 2))
-    z["edges"].create_dataset("attrs/badshape/missing", shape=(n_edges * 2, 2))
+    z["edges/attrs/badshape/values"] = np.zeros((n_edges, 2))
+    z["edges/attrs/badshape/missing"] = np.zeros((n_edges * 2, 2))
     with pytest.raises(
         AssertionError,
         match=(
@@ -138,8 +124,7 @@
         ),
     ):
         validate(zpath)
-    del z["edges/attrs"]["badshape"]
->>>>>>> 37445207
+    del z["edges/attrs/badshape"]["missing"]
 
     # everything passes
     validate(zpath)