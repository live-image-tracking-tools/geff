--- conflicted
+++ resolved
@@ -9,13 +9,11 @@
 import zarr
 import zarr.storage
 
-<<<<<<< HEAD
-from geff.geff_reader import read_to_memory
+from geff import validate_structure
+from geff.core_io._base_read import read_to_memory
+from geff.core_io._utils import open_storelike
+from geff.testing._utils import check_equiv_geff
 from geff.testing.data import create_simple_2d_geff
-from geff.utils import check_equiv_geff, open_storelike, validate
-=======
-from geff import validate_structure
->>>>>>> 532d6176
 
 if TYPE_CHECKING:
     from pathlib import Path
@@ -213,8 +211,7 @@
     z.attrs["geff"] = geff_attrs
 
     # Everything passes
-<<<<<<< HEAD
-    validate(zpath)
+    validate_structure(zpath)
 
 
 def test_open_storelike(tmp_path):
@@ -252,7 +249,4 @@
     # Id shape mismatch
     bad_mem = copy.copy(in_mem)
     bad_mem["node_ids"] = np.ones(5, dtype=in_mem["node_ids"].dtype)
-    # write_arrays(bad_store, **in_mem)
-=======
-    validate_structure(zpath)
->>>>>>> 532d6176
+    # write_arrays(bad_store, **in_mem)