--- conflicted
+++ resolved
@@ -1,40 +1,39 @@
-<<<<<<< HEAD
 # TODO: update to test the new writer helper functions
 # def test_write_props(tmp_path: Path) -> None:
 #     zpath = tmp_path / "test.zarr"
 #     z = zarr.open(zpath)
 
-#     write_props(
-#         group=z.require_group("nodes"),
-#         data=[
-#             (0, {"a": 1, "b": 2}),
-#             (127, {"a": 5}),
-#             (1, {"a": 6, "c": 7}),
-#         ],
-#         prop_names=["a", "b", "c"],
-#         node_dtype="int64",
-#         position_prop="a",
-#     )
+# write_props(
+#     group=z.require_group("nodes"),
+#     data=[
+#         (0, {"a": 1, "b": 2}),
+#         (127, {"a": 5}),
+#         (1, {"a": 6, "c": 7}),
+#     ],
+#     prop_names=["a", "b", "c"],
+#     axis_names=["a"],
+# )
 
-#     write_props(
-#         group=z.require_group("edges"),
-#         data=[
-#             ((0, 127), {"score": 0.5}),
-#             ((127, 1), {}),
-#             ((1, 0), {"score": 0.7}),
-#         ],
-#         prop_names=["score"],
-#         node_dtype="int64",
-#     )
-
-#     metadata = GeffMetadata(
-#         geff_version="0.1.0",
-#         directed=True,
-#         position_prop="a",
-#         roi_min=(0,),
-#         roi_max=(7,),
-#     )
-#     metadata.write(z)
+# write_props(
+#     group=z.require_group("edges"),
+#     data=[
+#         ((0, 127), {"score": 0.5}),
+#         ((127, 1), {}),
+#         ((1, 0), {"score": 0.7}),
+#     ],
+#     prop_names=["score"],
+# )
+# axes = axes_from_lists(
+#     axis_names=["x"],
+#     roi_min=(0,),
+#     roi_max=(7,),
+# )
+# metadata = GeffMetadata(
+#     geff_version="0.1.0",
+#     directed=True,
+#     axes=axes,
+# )
+# metadata.write(z)
 
 #     validate(zpath)
 
@@ -43,19 +42,17 @@
 #     zpath = tmp_path / "test.zarr"
 #     z = zarr.open(zpath)
 
-#     write_props(
-#         group=z.require_group("nodes"),
-#         data=[],
-#         prop_names=["a"],
-#         node_dtype="int64",
-#     )
+# write_props(
+#     group=z.require_group("nodes"),
+#     data=[],
+#     prop_names=["a"],
+# )
 
-#     write_props(
-#         group=z.require_group("edges"),
-#         data=[],
-#         prop_names=["score"],
-#         node_dtype="int64",
-#     )
+# write_props(
+#     group=z.require_group("edges"),
+#     data=[],
+#     prop_names=["score"],
+# )
 
 #     metadata = GeffMetadata(
 #         geff_version="0.1.0",
@@ -73,90 +70,5 @@
 #     zpath = tmp_path / "test.zarr"
 #     z = zarr.open(zpath)
 
-#     with pytest.raises(ValueError, match="Group must be a 'nodes' or 'edges' group"):
-#         write_props(group=z, data=[], prop_names=["a"], node_dtype="int64")
-=======
-from pathlib import Path
-
-import pytest
-import zarr
-
-from geff.metadata_schema import GeffMetadata, axes_from_lists
-from geff.utils import validate
-from geff.writer_helper import write_props
-
-
-def test_write_props(tmp_path: Path) -> None:
-    zpath = tmp_path / "test.zarr"
-    z = zarr.open(zpath)
-
-    write_props(
-        group=z.require_group("nodes"),
-        data=[
-            (0, {"a": 1, "b": 2}),
-            (127, {"a": 5}),
-            (1, {"a": 6, "c": 7}),
-        ],
-        prop_names=["a", "b", "c"],
-        axis_names=["a"],
-    )
-
-    write_props(
-        group=z.require_group("edges"),
-        data=[
-            ((0, 127), {"score": 0.5}),
-            ((127, 1), {}),
-            ((1, 0), {"score": 0.7}),
-        ],
-        prop_names=["score"],
-    )
-    axes = axes_from_lists(
-        axis_names=["x"],
-        roi_min=(0,),
-        roi_max=(7,),
-    )
-    metadata = GeffMetadata(
-        geff_version="0.1.0",
-        directed=True,
-        axes=axes,
-    )
-    metadata.write(z)
-
-    validate(zpath)
-
-
-def test_write_props_empty(tmp_path: Path) -> None:
-    zpath = tmp_path / "test.zarr"
-    z = zarr.open(zpath)
-
-    write_props(
-        group=z.require_group("nodes"),
-        data=[],
-        prop_names=["a"],
-    )
-
-    write_props(
-        group=z.require_group("edges"),
-        data=[],
-        prop_names=["score"],
-    )
-
-    metadata = GeffMetadata(
-        geff_version="0.1.0",
-        directed=True,
-    )
-    metadata.write(z)
-
-    validate(zpath)
-
-    assert z["nodes/ids"].shape == (0,)
-    assert z["edges/ids"].shape == (0, 2)
-
-
-def test_write_props_invalid_group(tmp_path: Path) -> None:
-    zpath = tmp_path / "test.zarr"
-    z = zarr.open(zpath)
-
-    with pytest.raises(ValueError, match="Group must be a 'nodes' or 'edges' group"):
-        write_props(group=z, data=[], prop_names=["a"])
->>>>>>> 611e7a27
+# with pytest.raises(ValueError, match="Group must be a 'nodes' or 'edges' group"):
+#     write_props(group=z, data=[], prop_names=["a"])