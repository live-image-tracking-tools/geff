--- conflicted
+++ resolved
@@ -9,7 +9,6 @@
 
 import geff
 from geff.affine import Affine
-<<<<<<< HEAD
 from geff.metadata_schema import (
     VERSION_PATTERN,
     Axis,
@@ -17,10 +16,7 @@
     GeffSchema,
     formatted_schema_json,
 )
-=======
-from geff.metadata_schema import VERSION_PATTERN, Axis, GeffMetadata, GeffSchema
 from geff.testing.data import create_simple_2d_geff
->>>>>>> e6d3dc66
 
 
 class TestMetadataModel:
@@ -133,14 +129,8 @@
             extra={"foo": "bar", "bar": {"baz": "qux"}},
         )
         zpath = tmp_path / "test.zarr"
-<<<<<<< HEAD
-        group = zarr.open_group(zpath, mode="a")
-        meta.write(group)
-        compare = GeffMetadata.read(group)
-=======
         meta.write(zpath)
         compare = GeffMetadata.read(zpath)
->>>>>>> e6d3dc66
         assert compare == meta
 
         meta.directed = False
@@ -148,10 +138,7 @@
         compare = GeffMetadata.read(zpath)
         assert compare == meta
 
-<<<<<<< HEAD
-    def test_model_mutation(self) -> None:
-=======
-    def test_meta_write_raises_type_error_upon_group(self):
+    def test_meta_write_raises_type_error_upon_group(self) -> None:
         # Create a GeffMetadata instance
         meta = GeffMetadata(
             geff_version="0.0.1",
@@ -177,8 +164,7 @@
         ):
             meta.read(group)
 
-    def test_model_mutation(self):
->>>>>>> e6d3dc66
+    def test_model_mutation(self) -> None:
         """Test that invalid model mutations raise errors."""
         meta = GeffMetadata(
             geff_version="0.0.1",
@@ -201,14 +187,8 @@
             extra={"foo": "bar", "bar": {"baz": "qux"}},
         )
         zpath = tmp_path / "test.zarr"
-<<<<<<< HEAD
-        group = zarr.open_group(zpath, mode="a")
-        meta.write(group)
-        compare = GeffMetadata.read(group)
-=======
         meta.write(zpath)
         compare = GeffMetadata.read(zpath)
->>>>>>> e6d3dc66
         assert compare.extra["foo"] == "bar"
         assert compare.extra["bar"]["baz"] == "qux"
 
@@ -375,14 +355,8 @@
 
         # Write and read back
         zpath = tmp_path / "test_affine.zarr"
-<<<<<<< HEAD
-        group = zarr.open_group(zpath, mode="a")
-        original_metadata.write(group)
-        loaded_metadata = GeffMetadata.read(group)
-=======
         original_metadata.write(zpath)
         loaded_metadata = GeffMetadata.read(zpath)
->>>>>>> e6d3dc66
 
         # Verify everything matches
         assert loaded_metadata == original_metadata
