import json
import re
import warnings
from pathlib import Path

import numpy as np
import pydantic
import pytest
import zarr

import geff
from geff.affine import Affine
<<<<<<< HEAD
from geff.metadata_schema import (
    VERSION_PATTERN,
    Axis,
    GeffMetadata,
    GeffSchema,
    PropMetadata,
    validate_key_identifier_equality,
)
=======
from geff.metadata_schema import VERSION_PATTERN, Axis, GeffMetadata, GeffSchema
from geff.testing.data import create_simple_2d_geff
>>>>>>> e6d3dc66


class TestMetadataModel:
    def test_version_pattern(self):
        # Valid versions
        valid_versions = [
            "1.0",
            "0.1.0",
            "1.0.0.dev1",
            "2.3.4+local",
            "3.4.5.dev6+g61d5f18",
            "10.20.30",
        ]
        for version in valid_versions:
            assert re.fullmatch(VERSION_PATTERN, version)

        # Invalid versions
        invalid_versions = [
            "1.0.0.dev",  # Incomplete dev version
            "1.0.0+local+",  # Extra '+' at the end
            "abc.def",  # Non-numeric version
        ]
        for version in invalid_versions:
            assert not re.fullmatch(VERSION_PATTERN, version)

    def test_valid_init(self):
        # Minimal required fields
        model = GeffMetadata(geff_version="0.0.1", directed=True)
        assert model.geff_version == "0.0.1"
        assert model.axes is None

        # Complete metadata
        node_props = {"prop1": PropMetadata(identifier="prop1", name="Property 1", dtype="int32")}
        edge_props = {
            "prop2": PropMetadata(identifier="prop2", dtype="float32"),
            "prop3": PropMetadata(identifier="prop3", dtype="str"),
        }
        model = GeffMetadata(
            geff_version="0.0.1",
            directed=True,
            axes=[{"name": "test"}],
            node_props_metadata=node_props,
            edge_props_metadata=edge_props,
            related_objects=[
                {"type": "labels", "path": "segmentation/", "label_prop": "seg_id"},
                {"type": "image", "path": "raw/"},
            ],
        )
        assert len(model.axes) == 1

        # Multiple axes
        model = GeffMetadata(
            geff_version="0.0.1",
            directed=True,
            axes=[
                {"name": "test"},
                {"name": "complete", "type": "space", "unit": "micrometer", "min": 0, "max": 10},
            ],
        )
        assert len(model.axes) == 2

    def test_duplicate_axes_names(self):
        # duplicate names not allowed
        with pytest.raises(ValueError, match=r"Duplicate axes names found in"):
            GeffMetadata(
                geff_version="0.0.1", directed=True, axes=[{"name": "test"}, {"name": "test"}]
            )

    def test_related_objects(self):
        # Valid related objects
        model = GeffMetadata(
            geff_version="0.0.1",
            directed=True,
            related_objects=[
                {"type": "labels", "path": "segmentation/", "label_prop": "seg_id"},
                {"type": "image", "path": "raw/"},
            ],
        )
        assert len(model.related_objects) == 2

        # Related object type
        with pytest.warns(
            UserWarning, match=r".* might not be recognized by reader applications.*"
        ):
            GeffMetadata(
                geff_version="0.0.1",
                directed=True,
                related_objects=[{"type": "invalid_type", "path": "invalid/"}],
            )

        # Invalid combination of type and label_prop
        with pytest.raises(
            pydantic.ValidationError, match=".*label_prop .+ is only valid for type 'labels'.*"
        ):
            GeffMetadata(
                geff_version="0.0.1",
                directed=True,
                related_objects=[{"type": "image", "path": "raw/", "label_prop": "seg_id"}],
            )

    def test_invalid_version(self):
        with pytest.raises(pydantic.ValidationError, match="String should match pattern"):
            GeffMetadata(geff_version="aljkdf", directed=True)

    def test_props_metadata(self):
        # Valid props metadata
        node_props = {
            "prop1": PropMetadata(identifier="prop1", name="Property 1", dtype="int32"),
            "prop2": PropMetadata(identifier="prop2", dtype="float32"),
        }
        edge_props = {
            "prop3": PropMetadata(identifier="prop3", dtype="str"),
        }
        meta = GeffMetadata(
            geff_version="0.0.1",
            directed=True,
            node_props_metadata=node_props,
            edge_props_metadata=edge_props,
        )
        assert len(meta.node_props_metadata) == 2
        assert len(meta.edge_props_metadata) == 1

        # Unmatching keys and identifiers
        with pytest.raises(ValueError, match=r".* property key .* does not match identifier .*"):
            GeffMetadata(
                geff_version="0.0.1",
                directed=True,
                node_props_metadata={
                    "prop1": PropMetadata(identifier="prop2", name="Property 1", dtype="int32")
                },
            )

        # Missing mandatory props metadata
        with pytest.raises(pydantic.ValidationError):
            GeffMetadata(
                geff_version="0.0.1",
                directed=True,
                node_props_metadata={
                    "": PropMetadata(identifier="", name="Empty Property", dtype="int32")
                },
            )
        with pytest.raises(pydantic.ValidationError):
            GeffMetadata(
                geff_version="0.0.1",
                directed=True,
                edge_props_metadata={
                    "prop4": PropMetadata(identifier="prop4", name="Empty Dtype", dtype="")
                },
            )

    def test_extra_attrs(self):
        # Should not fail
        GeffMetadata(
            geff_version="0.0.1",
            directed=True,
            axes=[
                {"name": "test"},
                {"name": "complete", "type": "space", "unit": "micrometer", "min": 0, "max": 10},
            ],
            extra=True,
        )

    def test_read_write(self, tmp_path):
        meta = GeffMetadata(
            geff_version="0.0.1",
            directed=True,
            axes=[
                {"name": "test"},
                {"name": "complete", "type": "space", "unit": "micrometer", "min": 0, "max": 10},
            ],
            extra=True,
        )
        zpath = tmp_path / "test.zarr"
        meta.write(zpath)
        compare = GeffMetadata.read(zpath)
        assert compare == meta

        meta.directed = False
        meta.write(zpath)
        compare = GeffMetadata.read(zpath)
        assert compare == meta

    def test_meta_write_raises_type_error_upon_group(self):
        # Create a GeffMetadata instance
        meta = GeffMetadata(
            geff_version="0.0.1",
            directed=True,
            axes=[{"name": "test"}],
        )

        # Create a Zarr group
        store, _ = create_simple_2d_geff()
        # geff_path = tmp_path / "test.geff"

        group = zarr.open_group(store=store)

        # Assert that a TypeError is raised when meta.write is called with a Group
        with pytest.raises(
            TypeError,
            match=r"Unsupported type for store_like: should be a zarr store | Path | str",
        ):
            meta.write(group)

        with pytest.raises(
            TypeError, match=r"Unsupported type for store_like: should be a zarr store | Path | str"
        ):
            meta.read(group)

    def test_model_mutation(self):
        """Test that invalid model mutations raise errors."""
        meta = GeffMetadata(
            geff_version="0.0.1",
            directed=True,
            axes=[
                {"name": "test"},
                {"name": "complete", "type": "space", "unit": "micrometer", "min": 0, "max": 10},
            ],
        )

        meta.directed = False  # fine...

        with pytest.raises(pydantic.ValidationError):
            meta.geff_version = "abcde"

    def test_read_write_ignored_metadata(self, tmp_path):
        meta = GeffMetadata(
            geff_version="0.0.1",
            directed=True,
            extra={"foo": "bar", "bar": {"baz": "qux"}},
        )
        zpath = tmp_path / "test.zarr"
        meta.write(zpath)
        compare = GeffMetadata.read(zpath)
        assert compare.extra["foo"] == "bar"
        assert compare.extra["bar"]["baz"] == "qux"

        # Check that extra metadata is not accessible as attributes
        with pytest.raises(AttributeError, match="object has no attribute 'foo'"):
            compare.foo  # noqa: B018

    def test_display_hints(self):
        meta = {
            "geff_version": "0.0.1",
            "directed": True,
            "axes": [
                {"name": "x"},
                {"name": "y"},
                {"name": "z"},
                {"name": "t"},
            ],
        }
        # Horizontal and vertical are required
        with pytest.raises(pydantic.ValidationError, match=r"display_vertical"):
            GeffMetadata(**{"display_hints": {"display_horizontal": "x"}, **meta})
        with pytest.raises(pydantic.ValidationError, match=r"display_horizontal"):
            GeffMetadata(**{"display_hints": {"display_vertical": "x"}, **meta})

        # Names of axes in hint must be in axes
        with pytest.raises(ValueError, match=r"display_horizontal .* not found in axes"):
            GeffMetadata(
                **{"display_hints": {"display_vertical": "y", "display_horizontal": "a"}, **meta}
            )
        with pytest.raises(ValueError, match=r"display_vertical .* not found in axes"):
            GeffMetadata(
                **{"display_hints": {"display_vertical": "a", "display_horizontal": "x"}, **meta}
            )
        with pytest.raises(ValueError, match=r"display_depth .* not found in axes"):
            GeffMetadata(
                **{
                    "display_hints": {
                        "display_vertical": "y",
                        "display_horizontal": "x",
                        "display_depth": "a",
                    },
                    **meta,
                }
            )
        with pytest.raises(ValueError, match=r"display_time .* not found in axes"):
            GeffMetadata(
                **{
                    "display_hints": {
                        "display_vertical": "y",
                        "display_horizontal": "x",
                        "display_time": "a",
                    },
                    **meta,
                }
            )


class TestAxis:
    def test_valid(self):
        # minimal fields
        Axis(name="property")

        # All fields
        Axis(name="property", type="space", unit="micrometer", min=0, max=10)

    def test_no_name(self):
        # name is the only required field
        with pytest.raises(pydantic.ValidationError):
            Axis(type="space")

    def test_bad_type(self):
        with pytest.warns(UserWarning, match=r"Type .* not in valid types"):
            Axis(name="test", type="other")

    def test_invalid_units(self):
        # Spatial
        with pytest.warns(UserWarning, match=r"Spatial unit .* not in valid"):
            Axis(name="test", type="space", unit="bad unit")

        # Temporal
        with pytest.warns(UserWarning, match=r"Temporal unit .* not in valid"):
            Axis(name="test", type="time", unit="bad unit")

        # Don't check units if we don't specify type
        Axis(name="test", unit="not checked")

    def test_min_max(self):
        # Min no max
        with pytest.raises(ValueError, match=r"Min and max must both be None or neither"):
            Axis(name="test", min=0)

        # Max no min
        with pytest.raises(ValueError, match=r"Min and max must both be None or neither"):
            Axis(name="test", max=0)

        # Min > max
        with pytest.raises(ValueError, match=r"Min .* is greater than max .*"):
            Axis(name="test", min=0, max=-10)


class TestPropMetadata:
    def test_valid(self):
        # Minimal valid metadata
        PropMetadata(identifier="prop_1", name="property", dtype="int32")

        # All fields
        PropMetadata(
            identifier="prop_2",
            dtype="float64",
            encoding="utf-8",
            unit="micrometer",
            name="property 2",
            description="A property with all fields set.",
        )

    def test_invalid_identifier(self):
        # identifier must be a string
        with pytest.raises(pydantic.ValidationError):
            PropMetadata(identifier=123, name="property", dtype="int16")

        # identifier must be a non-empty string
        with pytest.raises(ValueError, match="Property identifier cannot be an empty string."):
            PropMetadata(identifier="", dtype="int16")

    def test_invalid_dtype(self):
        # dtype must be a string
        with pytest.raises(pydantic.ValidationError):
            PropMetadata(identifier="prop", dtype=123)
        with pytest.raises(pydantic.ValidationError):
            PropMetadata(identifier="prop", dtype=None)

        # dtype must be a non-empty string
        with pytest.raises(ValueError, match="Property dtype cannot be an empty string."):
            PropMetadata(identifier="prop", dtype="")

        # dtype must be in allowed data types
        with pytest.warns(
            UserWarning, match=r"Data type .* cannot be matched to a valid data type"
        ):
            PropMetadata(identifier="prop", dtype="nope")

    def test_invalid_encoding(self):
        # encoding must be a string
        with pytest.raises(pydantic.ValidationError):
            PropMetadata(identifier="prop", dtype="int16", encoding=123)

        # encoding must be a valid string encoding
        with pytest.warns(UserWarning, match=r"Encoding .* not in valid encodings"):
            PropMetadata(identifier="prop", dtype="float", encoding="invalid_encoding")


def test_validate_key_identifier_equality():
    # Matching key / identifier
    props_md = {
        "prop1": PropMetadata(identifier="prop1", name="Property 1", dtype="int32"),
        "prop2": PropMetadata(identifier="prop2", name="Property 2", dtype="float64"),
        "prop3": PropMetadata(identifier="prop3", name="Property 3", dtype="str"),
    }
    validate_key_identifier_equality(props_md, "node")

    # Empty metadata
    props_md = {}
    validate_key_identifier_equality(props_md, "edge")

    # Non matching key / identifier
    props_md = {
        "prop1": PropMetadata(identifier="prop1", name="Property 1", dtype="int32"),
        "prop2": PropMetadata(identifier="prop2", name="Property 2", dtype="float64"),
        "prop3": PropMetadata(identifier="prop4", name="Property 3", dtype="str"),
    }
    with pytest.raises(ValueError, match=r".* property key .* does not match "):
        validate_key_identifier_equality(props_md, "node")

    # Incorrect component type
    props_md = {
        "prop1": PropMetadata(identifier="prop1", name="Property 1", dtype="int32"),
        "prop2": PropMetadata(identifier="prop2", name="Property 2", dtype="float64"),
    }
    with pytest.raises(pydantic.ValidationError):
        validate_key_identifier_equality(props_md, "nodeeeee")


class TestAffineTransformation:
    """Comprehensive tests for Affine transformation functionality with metadata."""

    def test_affine_integration_with_metadata(self):
        """Test integration of Affine with GeffMetadata."""
        # Create a simple affine transformation
        affine = Affine.from_matrix_offset([[1.5, 0.0], [0.0, 1.5]], [10.0, 20.0])

        # Create metadata with affine transformation
        metadata = GeffMetadata(
            geff_version="0.1.0",
            directed=True,
            axes=[
                {"name": "x", "type": "space", "unit": "micrometer"},
                {"name": "y", "type": "space", "unit": "micrometer"},
            ],
            affine=affine,
        )

        # Verify the affine is properly stored
        assert metadata.affine is not None
        assert metadata.affine.ndim == 2
        np.testing.assert_array_almost_equal(
            metadata.affine.linear_matrix, [[1.5, 0.0], [0.0, 1.5]]
        )
        np.testing.assert_array_almost_equal(metadata.affine.offset, [10.0, 20.0])

    def test_unmatched_ndim(self):
        """Test that an error is raised if the affine matrix and axes have different dimensions."""
        with pytest.raises(
            ValueError, match="Affine transformation matrix must have 3 dimensions, got 2"
        ):
            # Homogeneous matrix of a 2D affine transformation
            matrix = np.diag([1.0, 1.0, 1.0])
            affine = Affine(matrix=matrix)
            GeffMetadata(
                geff_version="0.1.0",
                directed=True,
                axes=[
                    {"name": "x", "type": "space", "unit": "micrometer"},
                    {"name": "y", "type": "space", "unit": "micrometer"},
                    {"name": "z", "type": "space", "unit": "micrometer"},
                ],
                affine=affine,
            )

    def test_affine_serialization_with_metadata(self, tmp_path):
        """Test that Affine transformations can be serialized and deserialized with metadata."""
        # Create metadata with affine transformation
        affine = Affine.from_matrix_offset(
            [[2.0, 0.5], [-0.5, 2.0]],  # Scaling with rotation/shear
            [100.0, -50.0],
        )

        original_metadata = GeffMetadata(
            geff_version="0.1.0",
            directed=False,
            axes=[
                {"name": "x", "type": "space", "unit": "micrometer"},
                {"name": "y", "type": "space", "unit": "micrometer"},
            ],
            affine=affine,
        )

        # Write and read back
        zpath = tmp_path / "test_affine.zarr"
        original_metadata.write(zpath)
        loaded_metadata = GeffMetadata.read(zpath)

        # Verify everything matches
        assert loaded_metadata == original_metadata
        assert loaded_metadata.affine is not None
        np.testing.assert_array_almost_equal(
            loaded_metadata.affine.matrix, original_metadata.affine.matrix
        )


def test_schema_and_round_trip() -> None:
    # Ensure it can be created without error
    assert GeffSchema.model_json_schema(mode="serialization")
    assert GeffSchema.model_json_schema(mode="validation")

    model = GeffSchema(
        geff=GeffMetadata(
            geff_version="0.1.0",
            directed=True,
            axes=[
                {"name": "x", "type": "space", "unit": "micrometer"},
                {"name": "y", "type": "space", "unit": "micrometer"},
            ],
            affine=Affine.from_matrix_offset([[1.0, 0.0], [0.0, 1.0]], [0.0, 0.0]),
            related_objects=[
                {"type": "labels", "path": "segmentation/", "label_prop": "seg_id"},
                {"type": "image", "path": "raw/"},
            ],
            display_hints={"display_horizontal": "x", "display_vertical": "y"},
        )
    )

    # ensure round trip
    # it's important to test model_dump_json on a fully-populated model
    # to test that all fields can be serialized
    model2 = GeffSchema.model_validate_json(model.model_dump_json())
    assert model2 == model


pydantic_version = tuple(int(x) for x in pydantic.__version__.split(".")[:2])


@pytest.mark.skipif(
    pydantic_version < (2, 10),
    reason="Schema output was different in pydantic < 2.10",
)
def test_schema_file_updated(pytestconfig: pytest.Config) -> None:
    """Ensure that geff-schema.json at the repo root is up to date.

    To update the schema file, run `pytest --update-schema`.
    """
    root = Path(geff.__file__).parent.parent.parent
    schema_path = root / "geff-schema.json"
    if schema_path.is_file():
        current_schema_text = schema_path.read_text()
    else:
        if not pytestconfig.getoption("--update-schema"):
            raise AssertionError(
                f"could not find geff-schema.json at {schema_path}. "
                "Please run `pytest` with the `--update-schema` flag to create it."
            )
        current_schema_text = ""

    new_schema_text = json.dumps(GeffSchema.model_json_schema(), indent=2)
    if current_schema_text != new_schema_text:
        if pytestconfig.getoption("--update-schema"):
            schema_path.write_text(new_schema_text)
            # with our current pytest settings, this will fail tests...
            # but only once (the schema will be up to date next time tests are run)
            warnings.warn(
                "The geff_metadata_schema.json file has been updated. "
                "Please commit the changes to the repository.",
                stacklevel=2,
            )
        else:
            raise AssertionError(
                "The geff_metadata_schema.json file is out of date. "
                "Please rerun `pytest` with the `--update-schema` flag to update it."
            )<|MERGE_RESOLUTION|>--- conflicted
+++ resolved
@@ -10,7 +10,6 @@
 
 import geff
 from geff.affine import Affine
-<<<<<<< HEAD
 from geff.metadata_schema import (
     VERSION_PATTERN,
     Axis,
@@ -19,10 +18,7 @@
     PropMetadata,
     validate_key_identifier_equality,
 )
-=======
-from geff.metadata_schema import VERSION_PATTERN, Axis, GeffMetadata, GeffSchema
 from geff.testing.data import create_simple_2d_geff
->>>>>>> e6d3dc66
 
 
 class TestMetadataModel:
