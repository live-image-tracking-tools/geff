--- conflicted
+++ resolved
@@ -4,43 +4,7 @@
 import pytest
 import zarr
 
-<<<<<<< HEAD
-from geff.metadata_schema import (
-    Axis,
-    GeffMetadata,
-    Shape,
-    _get_versions_regex,
-    write_metadata_schema,
-)
-
-
-class TestVersionRegex:
-    def test_get_versions_regex_simple(self):
-        version_str = "0.0.1-a"
-        versions = ["0.0"]
-        regex = _get_versions_regex(versions)
-        assert re.match(regex, version_str) is not None
-
-    def test_get_versions_regex_complex(self):
-        version_str = "0.1.1-a"
-        versions = ["0.0", "0.1"]
-        regex = _get_versions_regex(versions)
-        assert re.match(regex, version_str) is not None
-
-    def test_invalid_version_regex(self):
-        version_str = "v1.0.1-a"
-        versions = ["0.0", "0.1"]
-        regex = _get_versions_regex(versions)
-        assert re.match(regex, version_str) is None
-
-    def test_invalid_prefix_regex(self):
-        version_str = "9810.0.1"
-        versions = ["0.0", "0.1"]
-        regex = _get_versions_regex(versions)
-        assert re.match(regex, version_str) is None
-=======
-from geff.metadata_schema import VERSION_PATTERN, Axis, GeffMetadata, write_metadata_schema
->>>>>>> 29fbf685
+from geff.metadata_schema import VERSION_PATTERN, Axis, GeffMetadata, Shape, write_metadata_schema
 
 
 class TestMetadataModel:
