--- conflicted
+++ resolved
@@ -8,6 +8,7 @@
 
 import geff
 
+DTypeStr = Literal["double", "int", "int8", "uint8", "int16", "uint16", "float32", "float64", "str"]
 DTypeStr = Literal["double", "int", "int8", "uint8", "int16", "uint16", "float32", "float64", "str"]
 Axes = Literal["t", "z", "y", "x"]
 
@@ -81,11 +82,7 @@
 @pytest.fixture
 def path_w_expected_graph_props(
     tmp_path,
-<<<<<<< HEAD
 ) -> Callable[[DTypeStr, ExampleNodeProps, ExampleEdgeProps, bool], tuple[Path, GraphAttrs]]:
-=======
-) -> Callable[[DTypeStr, ExampleNodeAttrs, ExampleEdgeAttrs, bool], tuple[Path, GraphAttrs]]:
->>>>>>> 4f3dcee5
     def func(
         node_dtype: DTypeStr,
         node_prop_dtypes: ExampleNodeProps,
@@ -120,15 +117,9 @@
             }
             graph.add_node(node, pos=graph_props["node_positions"][idx], **props)
 
-<<<<<<< HEAD
         for idx, edge in enumerate(graph_props["edges"]):
-            props = {
-                name: prop_array[idx] for name, prop_array in graph_props["edge_props"].items()
-=======
-        for idx, edge in enumerate(graph_attrs["edges"]):
             attrs = {
-                name: attr_array[idx] for name, attr_array in graph_attrs["edge_attrs"].items()
->>>>>>> 4f3dcee5
+                name: attr_array[idx] for name, attr_array in graph_props["edge_attrs"].items()
             }
             graph.add_edge(*edge.tolist(), **props)
 
