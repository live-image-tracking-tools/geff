import numpy as np
import pytest

try:
    import spatial_graph as sg

    from geff import read_sg, write_sg
except ImportError:
    pytest.skip("geff[spatial-graph] not installed", allow_module_level=True)

from geff.testing.data import create_memory_mock_geff

node_dtypes = ["int8", "uint8", "int16", "uint16"]
node_attr_dtypes = [
    {"position": "double", "time": "double"},
    {"position": "int", "time": "int"},
]
extra_edge_props = [
    {"score": "float64", "color": "uint8"},
    {"score": "float32", "color": "int16"},
]


@pytest.mark.parametrize("node_dtype", node_dtypes)
@pytest.mark.parametrize("node_attr_dtypes", node_attr_dtypes)
@pytest.mark.parametrize("extra_edge_props", extra_edge_props)
@pytest.mark.parametrize("directed", [True, False])
def test_read_write_consistency(
    node_dtype,
    node_attr_dtypes,
    extra_edge_props,
    directed,
):
    store, graph_attrs = create_memory_mock_geff(
        node_id_dtype=node_dtype,
        node_axis_dtypes=node_attr_dtypes,
        extra_edge_props=extra_edge_props,
        directed=directed,
    )
    # with pytest.warns(UserWarning, match="Potential missing values for attr"):
    # TODO: make sure test data has missing values, otherwise this warning will
    # not be triggered
<<<<<<< HEAD
    graph, _ = geff.read_sg(store, position_attr="pos")
=======
    graph = read_sg(store, position_attr="pos")
>>>>>>> 9d3c579c

    np.testing.assert_array_equal(np.sort(graph.nodes), np.sort(graph_attrs["nodes"]))
    np.testing.assert_array_equal(np.sort(graph.edges), np.sort(graph_attrs["edges"]))

    for idx, node in enumerate(graph_attrs["nodes"]):
        np.testing.assert_array_equal(
            graph.node_attrs[node].pos,
            np.array([graph_attrs[d][idx] for d in ["t", "z", "y", "x"]]),
        )

    for idx, edge in enumerate(graph_attrs["edges"]):
        for name, values in graph_attrs["extra_edge_props"].items():
            assert getattr(graph.edge_attrs[edge], name) == values[idx].item()


def test_write_empty_graph():
    create_graph = getattr(sg, "create_graph", sg.SpatialGraph)
    graph = create_graph(
        ndims=3,
        node_dtype="uint64",
        node_attr_dtypes={"pos": "float32[3]"},
        edge_attr_dtypes={},
        position_attr="pos",
    )
    with pytest.warns(match="Graph is empty - not writing anything "):
        write_sg(graph, store=".")<|MERGE_RESOLUTION|>--- conflicted
+++ resolved
@@ -40,11 +40,7 @@
     # with pytest.warns(UserWarning, match="Potential missing values for attr"):
     # TODO: make sure test data has missing values, otherwise this warning will
     # not be triggered
-<<<<<<< HEAD
-    graph, _ = geff.read_sg(store, position_attr="pos")
-=======
-    graph = read_sg(store, position_attr="pos")
->>>>>>> 9d3c579c
+    graph, _ = read_sg(store, position_attr="pos")
 
     np.testing.assert_array_equal(np.sort(graph.nodes), np.sort(graph_attrs["nodes"]))
     np.testing.assert_array_equal(np.sort(graph.edges), np.sort(graph_attrs["edges"]))
