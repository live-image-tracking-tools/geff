--- conflicted
+++ resolved
@@ -34,15 +34,9 @@
 
     graph = geff.read_nx(path)
 
-<<<<<<< HEAD
-    assert set(graph.nodes) == {*graph_attrs["nodes"].tolist()}
-    assert set(graph.edges) == {*[tuple(edges) for edges in graph_attrs["edges"].tolist()]}
-    for idx, node in enumerate(graph_attrs["nodes"]):
-=======
     assert set(graph.nodes) == {*graph_props["nodes"].tolist()}
     assert set(graph.edges) == {*[tuple(edges) for edges in graph_props["edges"].tolist()]}
     for idx, node in enumerate(graph_props["nodes"]):
->>>>>>> 913c6c8c
         np.testing.assert_array_equal(
             graph.nodes[node.item()]["pos"], graph_props["node_positions"][idx]
         )
@@ -59,11 +53,7 @@
 @pytest.mark.parametrize("node_prop_dtypes", node_prop_dtypes)
 @pytest.mark.parametrize("edge_prop_dtypes", edge_prop_dtypes)
 @pytest.mark.parametrize("directed", [True, False])
-<<<<<<< HEAD
-def test_read_write_no_spatial(tmp_path, node_dtype, node_attr_dtypes, edge_attr_dtypes, directed):
-=======
 def test_read_write_no_spatial(tmp_path, node_dtype, node_prop_dtypes, edge_prop_dtypes, directed):
->>>>>>> 913c6c8c
     graph = nx.DiGraph() if directed else nx.Graph()
 
     nodes = np.array([10, 2, 127, 4, 5], dtype=node_dtype)
