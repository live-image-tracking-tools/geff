--- conflicted
+++ resolved
@@ -56,11 +56,7 @@
 
     path = tmp_path / "rw_consistency.zarr/graph"
 
-<<<<<<< HEAD
-    geff_nx.write(graph, path, position_attr="pos", axis_names=axis_names, axis_units=axis_units)
-=======
-    geff.write_nx(graph, "pos", path, axis_names=axis_names, axis_units=axis_units)
->>>>>>> e2073174
+    geff.write_nx(graph, path, position_attr="pos", axis_names=axis_names, axis_units=axis_units)
 
     compare = geff.read_nx(path)
 
