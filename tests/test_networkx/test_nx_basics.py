import networkx as nx
import numpy as np
import pytest

import geff
from geff.utils import check_equiv_geff

node_dtypes = ["int8", "uint8", "int16", "uint16", "str"]
node_prop_dtypes = [
    {"position": "double"},
    {"position": "int"},
]
edge_prop_dtypes = [
    {"score": "float64", "color": "uint8"},
    {"score": "float32", "color": "int16"},
]

# TODO: mixed dtypes?


@pytest.mark.parametrize("node_dtype", node_dtypes)
@pytest.mark.parametrize("node_prop_dtypes", node_prop_dtypes)
@pytest.mark.parametrize("edge_prop_dtypes", edge_prop_dtypes)
@pytest.mark.parametrize("directed", [True, False])
def test_read_write_consistency(
    path_w_expected_graph_props,
    tmp_path,
    node_dtype,
    node_prop_dtypes,
    edge_prop_dtypes,
    directed,
):
    path, graph_props = path_w_expected_graph_props(
        node_dtype, node_prop_dtypes, edge_prop_dtypes, directed
    )

<<<<<<< HEAD
    # Read fixture geff
    graph = geff.read_nx(path)
=======
    graph, metadata = geff.read_nx(path)
>>>>>>> 14601721

    # Check that in memory representation is consistent with what we expected to have from fixture
    assert set(graph.nodes) == {*graph_props["nodes"].tolist()}
    assert set(graph.edges) == {*[tuple(edges) for edges in graph_props["edges"].tolist()]}
    for idx, node in enumerate(graph_props["nodes"]):
        # TODO: test other dimensions
        np.testing.assert_array_equal(graph.nodes[node.item()]["t"], graph_props["t"][idx])

    for idx, edge in enumerate(graph_props["edges"]):
        for name, values in graph_props["edge_props"].items():
            assert graph.edges[edge.tolist()][name] == values[idx].item()

    # TODO: test metadata
    # assert graph.graph["axis_names"] == graph_props["axis_names"]
    # assert graph.graph["axis_units"] == graph_props["axis_units"]

    # Write again
    out_zarr = tmp_path / "write-out.zarr/tracks"
    geff.write_nx(
        graph,
        out_zarr,
        axis_names=list(graph_props["axis_names"]),
        axis_units=list(graph_props["axis_units"]),
    )

    # Check consistency with source fixture
    check_equiv_geff(path, out_zarr)


@pytest.mark.parametrize("node_dtype", node_dtypes)
@pytest.mark.parametrize("node_prop_dtypes", node_prop_dtypes)
@pytest.mark.parametrize("edge_prop_dtypes", edge_prop_dtypes)
@pytest.mark.parametrize("directed", [True, False])
def test_read_write_no_spatial(tmp_path, node_dtype, node_prop_dtypes, edge_prop_dtypes, directed):
    graph = nx.DiGraph() if directed else nx.Graph()

    nodes = np.array([10, 2, 127, 4, 5], dtype=node_dtype)
    props = np.array([4, 9, 10, 2, 8], dtype=node_prop_dtypes["position"])
    for node, pos in zip(nodes, props):
        graph.add_node(node.item(), attr=pos)

    edges = np.array(
        [
            [10, 2],
            [2, 127],
            [2, 4],
            [4, 5],
        ],
        dtype=node_dtype,
    )
    scores = np.array([0.1, 0.2, 0.3, 0.4], dtype=edge_prop_dtypes["score"])
    colors = np.array([1, 2, 3, 4], dtype=edge_prop_dtypes["color"])
    for edge, score, color in zip(edges, scores, colors):
        graph.add_edge(*edge.tolist(), score=score.item(), color=color.item())

    path = tmp_path / "rw_consistency.zarr/graph"

    geff.write_nx(graph, path, axis_names=[])

    compare, metadata = geff.read_nx(path)

    assert set(graph.nodes) == set(compare.nodes)
    assert set(graph.edges) == set(compare.edges)
    for node in nodes.tolist():
        assert graph.nodes[node]["attr"] == compare.nodes[node]["attr"]

    for edge in edges:
        assert graph.edges[edge.tolist()]["score"] == compare.edges[edge.tolist()]["score"]
        assert graph.edges[edge.tolist()]["color"] == compare.edges[edge.tolist()]["color"]


def test_write_empty_graph(tmp_path):
    graph = nx.DiGraph()
    geff.write_nx(graph, axis_names=["t", "y", "x"], path=tmp_path / "empty.zarr")


def test_write_nx_with_metadata(tmp_path):
    """Test write_nx with explicit metadata parameter"""
    from geff.metadata_schema import GeffMetadata, axes_from_lists

    graph = nx.Graph()
    graph.add_node(1, x=1.0, y=2.0)
    graph.add_node(2, x=3.0, y=4.0)
    graph.add_edge(1, 2, weight=0.5)

    # Create metadata object
    axes = axes_from_lists(
        axis_names=["x", "y"],
        axis_units=["micrometer", "micrometer"],
        axis_types=["space", "space"],
        roi_min=(1.0, 2.0),
        roi_max=(3.0, 4.0),
    )
    metadata = GeffMetadata(geff_version="0.3.0", directed=False, axes=axes)

    path = tmp_path / "metadata_test.zarr"
    geff.write_nx(graph, path, metadata=metadata)

    # Read it back and verify metadata is preserved
    read_graph, read_metadata = geff.read_nx(path)

    assert not read_metadata.directed
    assert len(read_metadata.axes) == 2
    assert read_metadata.axes[0].name == "x"
    assert read_metadata.axes[1].name == "y"
    assert read_metadata.axes[0].unit == "micrometer"
    assert read_metadata.axes[1].unit == "micrometer"
    assert read_metadata.axes[0].type == "space"
    assert read_metadata.axes[1].type == "space"
    assert read_metadata.axes[0].min == 1.0 and read_metadata.axes[0].max == 3.0
    assert read_metadata.axes[1].min == 2.0 and read_metadata.axes[1].max == 4.0


def test_write_nx_metadata_override_precedence(tmp_path):
    """Test that explicit axis parameters override metadata"""
    from geff.metadata_schema import GeffMetadata, axes_from_lists

    graph = nx.Graph()
    graph.add_node(1, x=1.0, y=2.0, z=3.0)
    graph.add_node(2, x=4.0, y=5.0, z=6.0)

    # Create metadata with one set of axes
    axes = axes_from_lists(
        axis_names=["x", "y"],
        axis_units=["micrometer", "micrometer"],
        axis_types=["space", "space"],
    )
    metadata = GeffMetadata(geff_version="0.3.0", directed=False, axes=axes)

    path = tmp_path / "override_test.zarr"

    # Should log warning when both metadata and axis lists are provided
    with pytest.warns(UserWarning):
        geff.write_nx(
            graph,
            path,
            metadata=metadata,
            axis_names=["x", "y", "z"],  # Override with different axes
            axis_units=["meter", "meter", "meter"],
            axis_types=["space", "space", "space"],
        )

    # Verify that axis lists took precedence
    read_graph, read_metadata = geff.read_nx(path)
    assert len(read_metadata.axes) == 3
    axis_names = [axis.name for axis in read_metadata.axes]
    axis_units = [axis.unit for axis in read_metadata.axes]
    axis_types = [axis.type for axis in read_metadata.axes]
    assert axis_names == ["x", "y", "z"]
    assert axis_units == ["meter", "meter", "meter"]
    assert axis_types == ["space", "space", "space"]<|MERGE_RESOLUTION|>--- conflicted
+++ resolved
@@ -34,12 +34,7 @@
         node_dtype, node_prop_dtypes, edge_prop_dtypes, directed
     )
 
-<<<<<<< HEAD
-    # Read fixture geff
-    graph = geff.read_nx(path)
-=======
     graph, metadata = geff.read_nx(path)
->>>>>>> 14601721
 
     # Check that in memory representation is consistent with what we expected to have from fixture
     assert set(graph.nodes) == {*graph_props["nodes"].tolist()}
