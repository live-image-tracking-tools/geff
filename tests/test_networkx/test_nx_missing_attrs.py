from pathlib import Path

import networkx as nx
import numpy as np
import pytest
import zarr

import geff


def graph_sparse_node_props():
    graph = nx.Graph()
    nodes = [1, 2, 3, 4, 5]
    positions = [
        [0, 1, 2],
        [0, 0, 0],
        [1, 1, 3],
        [1, 5, 2],
        [1, 7, 6],
    ]
    node_scores = [0.5, 0.2, None, None, 0.1]
    for node, pos, score in zip(nodes, positions, node_scores):
        t, y, x = pos
        if score is not None:
            graph.add_node(node, t=t, y=y, x=x, score=score)
        else:
            graph.add_node(node, t=t, y=y, x=x)
    return graph, positions


def graph_sparse_edge_props():
    graph, _ = graph_sparse_node_props()
    edges = [
        [1, 3],
        [1, 4],
        [2, 5],
    ]
    edge_scores = [0.1, None, 0.5]
    for edge, score in zip(edges, edge_scores):
        if score is not None:
            graph.add_edge(edge[0], edge[1], score=score)
        else:
            graph.add_edge(edge[0], edge[1])
    return graph


def test_sparse_node_props(tmp_path):
    zarr_path = Path(tmp_path) / "test.zarr"
    graph, positions = graph_sparse_node_props()
    geff.write_nx(graph, axis_names=["t", "y", "x"], path=zarr_path)
    # check that the written thing is valid
    assert Path(zarr_path).exists()
    geff.validate(zarr_path)

    zroot = zarr.open(zarr_path, mode="r")
    node_props = zroot["nodes"]["props"]
    t = node_props["t"]["values"][:]
    # TODO: test other dimensions
    np.testing.assert_array_almost_equal(np.array(positions)[:, 0], t)
    scores = node_props["score"]["values"][:]
    assert scores[0] == 0.5
    assert scores[1] == 0.2
    assert scores[4] == 0.1
    score_mask = node_props["score"]["missing"][:]
    np.testing.assert_array_almost_equal(score_mask, np.array([0, 0, 1, 1, 0]))

    # read it back in and check for consistency
    read_graph = geff.read_nx(zarr_path)
    for node, data in graph.nodes(data=True):
        assert read_graph.nodes[node] == data


def test_sparse_edge_props(tmp_path):
    zarr_path = Path(tmp_path) / "test.zarr"
    graph = graph_sparse_edge_props()
    geff.write_nx(graph, axis_names=["t", "y", "x"], path=zarr_path)
    # check that the written thing is valid
    assert Path(zarr_path).exists()
    geff.validate(zarr_path)

    zroot = zarr.open(zarr_path, mode="r")
    edge_props = zroot["edges"]["props"]
    scores = edge_props["score"]["values"][:]
    assert scores[0] == 0.1
    assert scores[2] == 0.5

    score_mask = edge_props["score"]["missing"][:]
    np.testing.assert_array_almost_equal(score_mask, np.array([0, 1, 0]))

    # read it back in and check for consistency
    read_graph = geff.read_nx(zarr_path)
    for u, v, data in graph.edges(data=True):
        assert read_graph.edges[u, v] == data


def test_missing_pos_prop(tmp_path):
    zarr_path = Path(tmp_path) / "test.zarr"
    graph, _ = graph_sparse_node_props()
    # wrong property name
<<<<<<< HEAD
    with pytest.raises(ValueError, match=r"Position property .* not found in .*"):
        geff.write_nx(graph, position_prop="pos", path=zarr_path)
    # missing property
    del graph.nodes[1]["position"]
    with pytest.raises(ValueError, match=r"Position property .* not found in .*"):
        geff.write_nx(graph, position_prop="position", path=zarr_path)
=======
    with pytest.raises(ValueError, match=r"Spatiotemporal property .* not found"):
        geff.write_nx(graph, axis_names=["t", "y", "z"], path=zarr_path)
    # missing property
    del graph.nodes[1]["t"]
    print(graph.nodes[1])
    with pytest.raises(ValueError, match=r"Element '1' does not have position property"):
        geff.write_nx(graph, axis_names=["t", "y", "x"], path=zarr_path)
>>>>>>> 611e7a27
<|MERGE_RESOLUTION|>--- conflicted
+++ resolved
@@ -97,19 +97,10 @@
     zarr_path = Path(tmp_path) / "test.zarr"
     graph, _ = graph_sparse_node_props()
     # wrong property name
-<<<<<<< HEAD
-    with pytest.raises(ValueError, match=r"Position property .* not found in .*"):
-        geff.write_nx(graph, position_prop="pos", path=zarr_path)
-    # missing property
-    del graph.nodes[1]["position"]
-    with pytest.raises(ValueError, match=r"Position property .* not found in .*"):
-        geff.write_nx(graph, position_prop="position", path=zarr_path)
-=======
     with pytest.raises(ValueError, match=r"Spatiotemporal property .* not found"):
         geff.write_nx(graph, axis_names=["t", "y", "z"], path=zarr_path)
     # missing property
     del graph.nodes[1]["t"]
     print(graph.nodes[1])
     with pytest.raises(ValueError, match=r"Element '1' does not have position property"):
-        geff.write_nx(graph, axis_names=["t", "y", "x"], path=zarr_path)
->>>>>>> 611e7a27
+        geff.write_nx(graph, axis_names=["t", "y", "x"], path=zarr_path)