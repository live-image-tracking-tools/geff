--- conflicted
+++ resolved
@@ -93,22 +93,11 @@
 
 def test_missing_pos_prop(tmp_path):
     zarr_path = Path(tmp_path) / "test.zarr"
-<<<<<<< HEAD
-    graph, _ = graph_sparse_node_props()
-    # wrong property name
-    with pytest.raises(ValueError, match="Position property pos not found in graph"):
-        geff.write_nx(graph, position_prop="pos", path=zarr_path)
-    # missing property
-    del graph.nodes[1]["position"]
-    with pytest.raises(ValueError, match="Node 1 does not have position property *"):
-        geff.write_nx(graph, position_prop="position", path=zarr_path)
-=======
     graph, _ = graph_sparse_node_attrs()
     # wrong attribute name
-    with pytest.raises(ValueError, match=r"Position attribute \('pos'\) not found in \[.*\]"):
+    with pytest.raises(ValueError, match=r"Position property \('pos'\) not found in \[.*\]"):
         geff.write_nx(graph, position_attr="pos", path=zarr_path)
     # missing attribute
     del graph.nodes[1]["position"]
-    with pytest.raises(ValueError, match=r"Element '1' does not have position attribute"):
-        geff.write_nx(graph, position_attr="position", path=zarr_path)
->>>>>>> 36232c43
+    with pytest.raises(ValueError, match=r"Element '1' does not have position property"):
+        geff.write_nx(graph, position_attr="position", path=zarr_path)