--- conflicted
+++ resolved
@@ -13,20 +13,6 @@
 from geff.core_io._utils import expect_group, open_storelike
 from geff.metadata._schema import GeffMetadata
 from geff.testing._utils import check_equiv_geff
-<<<<<<< HEAD
-from geff.testing.data import create_simple_2d_geff
-
-from geff.testing.data import (
-    create_dummy_graph_props,
-    create_memory_mock_geff,
-    create_simple_2d_geff,
-    create_simple_3d_geff,
-    create_simple_temporal_geff,
-)
-
-if TYPE_CHECKING:
-    from pathlib import Path
-=======
 from geff.testing.data import (
     create_mock_geff,
     create_simple_2d_geff,
@@ -37,60 +23,23 @@
     _validate_nodes_group,
     _validate_props_group,
 )
->>>>>>> 26a2de83
 
 
 @pytest.fixture
 def z() -> zarr.Group:
-<<<<<<< HEAD
-    store, attrs = create_memory_mock_geff(
-        node_id_dtype="int",
-=======
     store, _ = create_mock_geff(
         node_id_dtype="uint",
->>>>>>> 26a2de83
         node_axis_dtypes={"position": "float64", "time": "float64"},
         directed=False,
         num_nodes=10,
         num_edges=15,
-<<<<<<< HEAD
-        extra_node_props={"score": "float64"}
-=======
         extra_node_props={"score": "float64"},
->>>>>>> 26a2de83
         extra_edge_props={"score": "float64", "color": "int"},
         include_t=True,
         include_z=True,  # 3D includes z
         include_y=True,
         include_x=True,
     )
-<<<<<<< HEAD
-    store, attrs = create_simple_2d_geff()
-    return zarr.open_group(store)
-
-class TestValidateStructure:
-
-    def test_valid_geff(self, z):
-        validate_structure(z.store)
-
-    def test_input_path(self, tmp_path: Path, z) -> None:
-        # Does not exist
-        with pytest.raises(FileNotFoundError, match=r"Path does not exist: does-not-exist"):
-            validate_structure("does-not-exist")
-
-        # remote zarr path does not raise existence error
-        # (if we had a real remote geff we could update this to pass)
-        remote_path = "https://blah.com/test.zarr"
-        with pytest.raises(ValueError, match=r"store must be a zarr StoreLike"):
-            validate_structure(remote_path)
-
-        # Path exists but is not a zarr store
-        non_zarr_path = tmp_path / "not-a-zarr"
-        non_zarr_path.mkdir()
-        with pytest.raises(ValueError, match=r"store must be a zarr StoreLike"):
-            validate_structure(non_zarr_path)
-        
-=======
     return zarr.open_group(store)
 
 
@@ -113,7 +62,6 @@
     def test_valid_geff(self, z):
         validate_structure(z.store)
 
->>>>>>> 26a2de83
     def test_missing_metadata(self, z):
         del z.attrs["geff"]
 
@@ -122,181 +70,6 @@
             validate_structure(z.store)
 
     def test_no_nodes_group(self, z):
-<<<<<<< HEAD
-        del z["nodes"]
-        with pytest.raises(ValueError, match="'graph' group must contain a group named 'nodes'"):
-            validate_structure(z.store)
-
-    def test_no_node_ids(self, z):
-        del z["nodes"]["ids"]
-        with pytest.raises(ValueError, match="'nodes' group must contain an 'ids' array"):
-            validate_structure(z.store)
-
-    def test_no_node_props_group(self, z):
-        del z["nodes"]["props"]
-        # Nodes must have a props group
-        with pytest.raises(ValueError, match="'nodes' group must contain a group named 'props'"):
-            validate_structure(z.store)
-
-    def test_node_prop_no_values(self, z):
-        # Subgroups in props must have values
-        del z["nodes"]["props"]["t"]["values"]
-        with pytest.raises(ValueError, match="Node property group 't' must have a 'values' array"):
-            validate_structure(z.store)
-
-    def test_node_prop_shape_mismatch(self, z):
-        # Property shape mismatch
-        z["nodes/props/badshape/values"] = np.zeros(1)
-        with pytest.raises(
-            ValueError,
-            match=(
-                f"Node property 'badshape' values has length {1}, "
-                f"which does not match id length .*"
-            ),
-        ):
-            validate_structure(z.store)
-
-    def test_node_prop_missing_mismatch(self, z):
-        # Property missing shape mismatch
-        z["nodes/props/t/missing"] = np.zeros(shape=(1))
-        with pytest.raises(
-            ValueError,
-            match=(
-                f"Node property 't' missing mask has length 1, "
-                f"which does not match id length .*"
-            ),
-        ):
-            validate_structure(z.store)
-
-    def test_no_edges(self, z):
-        del z["edges"]
-        with pytest.raises(ValueError, match="'graph' group must contain a group named 'edges'"):
-            validate_structure(z.store)
-
-    def test_no_edge_ids(self, z):
-        del z["edges"]["ids"]
-        with pytest.raises(ValueError, match="'edges' group must contain an 'ids' array"):
-            validate_structure(z.store)
-
-    def test_edge_ids_bad_shape(self, z):
-        z["edges/ids"] = np.zeros((3, 3))
-        with pytest.raises(
-            ValueError,
-            match=f"edges ids must have a last dimension of size 2, received shape .*",
-        ):
-            validate_structure(z.store)
-    
-    def test_edge_values_bad_shape(self, z):
-        z["edges/props/score/values"] = np.zeros((1, 2))
-        with pytest.raises(
-            ValueError,
-            match=(
-                f"Edge property 'score' values has length 1, "
-                f"which does not match id length .*"
-            ),
-        ):
-            validate_structure(z.store)
-
-    def test_edge_missing_bad_shape(self, z):
-        z["edges/props/score/missing"] = np.zeros((1, 2))
-        with pytest.raises(
-            ValueError,
-            match=(
-                f"Edge property 'score' missing mask has length 1, "
-                f"which does not match id length .*"
-            ),
-        ):
-            validate_structure(z.store)
-
-    def test_metadata_missing_data(self, z):
-    # Nodes: property metadata has no matching data
-        geff_attrs = z.attrs["geff"]
-        geff_attrs["node_props_metadata"] = {
-            "prop1": {"identifier": "prop1", "dtype": "float32"},
-        }
-        z.attrs["geff"] = geff_attrs
-        with pytest.raises(
-            ValueError,
-            match="Node property prop1 described in metadata is not present in props arrays",
-        ):
-            validate_structure(z.store)
-
-    def test_metadata_dtype_data_mismatch(self, z):
-        geff_attrs = z.attrs["geff"]
-        geff_attrs["node_props_metadata"] = {
-            "t": {"identifier": "t", "dtype": "str"},
-        }
-        z.attrs["geff"] = geff_attrs
-        with pytest.raises(
-            ValueError,
-            match=(
-                "Node property t with dtype float64 does not match "
-                "metadata dtype <class 'numpy.str_'>"
-            ),
-        ):
-            validate_structure(z.store)
-
-        geff_attrs["node_props_metadata"]["t"] ={
-            "identifier": "t", "dtype": "float64"
-        }
-        geff_attrs["node_props_metadata"]["x"] ={
-            "identifier": "x", "dtype": "int64"
-        }
-        z.attrs["geff"] = geff_attrs
-        # Another type of dtype mismatch
-        n_node = 10
-        z["nodes/props/x/values"] = np.zeros(n_node, dtype="int16")
-        with pytest.raises(
-            ValueError,
-            match=(
-                "Node property x with dtype int16 does not match "
-                "metadata dtype <class 'numpy.int64'>"
-            ),
-        ):
-            validate_structure(z.store)
-
-    def test_edge_metadata_missing_data(self, z):
-        del z["edges/props/score"]
-        with pytest.raises(
-            ValueError,
-            match="Edge property score described in metadata is not present in props arrays",
-        ):
-            validate_structure(z.store)
-    
-    def test_node_metadata_missing_data(self, z):
-        del z["nodes/props/score"]
-        with pytest.raises(
-            ValueError,
-            match="Edge property score described in metadata is not present in props arrays",
-        ):
-            validate_structure(z.store)
-
-    def test_edge_metadata_wrong_dtype(self, z):
-        geff_attrs = z.attrs["geff"]
-        geff_attrs["edge_props_metadata"] = {
-            "score": {"identifier": "score", "dtype": "int32"},
-        }
-        z.attrs["geff"] = geff_attrs
-        with pytest.raises(
-            ValueError,
-            match="Edge property score with dtype float64 does not match metadata dtype .*",
-        ):
-            validate_structure(z.store)
-    
-    # # No error raised when property with no matching prop metadata
-    # z["nodes/props/prop4/values"] = np.zeros(n_node, dtype="bool")
-    # z["edges/props/prop4/values"] = np.zeros(n_edges, dtype="uint8")
-
-    def test_repeated_prop_name_node_edge(self, z):
-        geff_attrs = z.attrs["geff"]
-        geff_attrs["edge_props_metadata"] = {
-            "score": {"identifier": "score", "dtype": "int32"},
-        }
-        geff_attrs["node_props_metadata"]["score"] = geff_attrs["edge_props_metadata"]["score"]
-        zarr.create_array(z.store, path="edges/props/score", )
-        z["edges/props/score"] = z["nodes/props/score"][:]
-        validate_structure(z.store)
-=======
         del z[_path.NODES]
         with pytest.raises(
             ValueError, match=f"'graph' group must contain a group named '{_path.NODES}'"
@@ -407,7 +180,6 @@
 
         with pytest.raises(ValueError, match=f"Node property '{key}' missing must be boolean"):
             _validate_props_group(node_group[_path.PROPS], id_len, "Node")
->>>>>>> 26a2de83
 
 
 def test_open_storelike(tmp_path):
