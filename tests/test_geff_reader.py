--- conflicted
+++ resolved
@@ -2,12 +2,8 @@
 import pytest
 
 from geff.geff_reader import GeffReader
-<<<<<<< HEAD
 from geff.networkx.io import construct_nx
-=======
-from geff.networkx.io import _ingest_dict_nx
 from geff.testing.data import create_memory_mock_geff
->>>>>>> 32b44718
 
 node_id_dtypes = ["int8", "uint8", "int16", "uint16"]
 node_axis_dtypes = [
