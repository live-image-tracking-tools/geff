--- conflicted
+++ resolved
@@ -4,14 +4,9 @@
 import zarr
 
 import geff
-<<<<<<< HEAD
 from geff.metadata import GeffMetadata
 from geff.metadata.utils import axes_from_lists
-from geff.testing.data import create_memory_mock_geff
-=======
-from geff.metadata._schema import GeffMetadata, _axes_from_lists
 from geff.testing.data import create_mock_geff
->>>>>>> 26a2de83
 
 node_id_dtypes = ["int8", "uint8", "int16", "uint16"]
 node_axis_dtypes = [
