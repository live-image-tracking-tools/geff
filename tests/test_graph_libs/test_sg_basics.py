import numpy as np
import pytest
import zarr
import zarr.storage

from geff import _path
from geff.validate.structure import validate_structure

from geff.testing.data import create_mock_geff

sg = pytest.importorskip("spatial_graph")
from geff._graph_libs._spatial_graph import SgBackend  # noqa: E402

node_dtypes = ["uint8", "uint16"]
node_attr_dtypes = [
    {"position": "double", "time": "double"},
    {"position": "int", "time": "int"},
]
extra_edge_props = [
    {"score": "float64", "color": "uint8"},
    {"score": "float32", "color": "int16"},
]


@pytest.mark.parametrize("node_dtype", node_dtypes)
@pytest.mark.parametrize("node_attr_dtypes", node_attr_dtypes)
@pytest.mark.parametrize("extra_edge_props", extra_edge_props)
@pytest.mark.parametrize("directed", [True, False])
def test_read_write_consistency(
    node_dtype,
    node_attr_dtypes,
    extra_edge_props,
    directed,
) -> None:
    store, memory_geff = create_mock_geff(
        node_id_dtype=node_dtype,
        node_axis_dtypes=node_attr_dtypes,
        extra_edge_props=extra_edge_props,
        directed=directed,
    )
    # with pytest.warns(UserWarning, match="Potential missing values for attr"):
    # TODO: make sure test data has missing values, otherwise this warning will
    # not be triggered
    graph, _ = SgBackend.read(store, position_attr="pos")

    np.testing.assert_array_equal(np.sort(graph.nodes), np.sort(memory_geff["node_ids"]))
    np.testing.assert_array_equal(np.sort(graph.edges), np.sort(memory_geff["edge_ids"]))

    for idx, node in enumerate(memory_geff["node_ids"]):
        np.testing.assert_array_equal(
            graph.node_attrs[node].pos,
            np.array([memory_geff["node_props"][d]["values"][idx] for d in ["t", "z", "y", "x"]]),
        )

    for idx, edge in enumerate(memory_geff["edge_ids"]):
        for name, data in memory_geff["edge_props"].items():
            assert getattr(graph.edge_attrs[edge], name) == data["values"][idx].item()


def test_write_empty_graph() -> None:
    create_graph = getattr(sg, "create_graph", sg.SpatialGraph)
    graph = create_graph(
        ndims=3,
        node_dtype="uint64",
        node_attr_dtypes={"pos": "float32[3]"},
        edge_attr_dtypes={},
        position_attr="pos",
    )
<<<<<<< HEAD

    store = zarr.storage.MemoryStore()
    write_sg(graph, store=store)
    validate_structure(store)

    z = zarr.open(store)
    assert z[_path.NODE_IDS].shape[0] == 0
=======
    with pytest.warns(match="Graph is empty - not writing anything "):
        SgBackend.write(graph, store=".")
>>>>>>> 61b94119
<|MERGE_RESOLUTION|>--- conflicted
+++ resolved
@@ -4,9 +4,8 @@
 import zarr.storage
 
 from geff import _path
+from geff.testing.data import create_mock_geff
 from geff.validate.structure import validate_structure
-
-from geff.testing.data import create_mock_geff
 
 sg = pytest.importorskip("spatial_graph")
 from geff._graph_libs._spatial_graph import SgBackend  # noqa: E402
@@ -66,15 +65,10 @@
         edge_attr_dtypes={},
         position_attr="pos",
     )
-<<<<<<< HEAD
 
     store = zarr.storage.MemoryStore()
-    write_sg(graph, store=store)
+    SgBackend.write(graph, store=store)
     validate_structure(store)
 
     z = zarr.open(store)
-    assert z[_path.NODE_IDS].shape[0] == 0
-=======
-    with pytest.warns(match="Graph is empty - not writing anything "):
-        SgBackend.write(graph, store=".")
->>>>>>> 61b94119
+    assert z[_path.NODE_IDS].shape[0] == 0