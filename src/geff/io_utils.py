--- conflicted
+++ resolved
@@ -5,11 +5,8 @@
 
 import numpy as np
 import zarr
-<<<<<<< HEAD
 from pydantic import validate_call
-=======
 from zarr.storage import StoreLike
->>>>>>> e6d3dc66
 
 import geff
 from geff.metadata_schema import GeffMetadata, PropMetadata
