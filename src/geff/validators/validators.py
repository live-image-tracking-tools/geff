--- conflicted
+++ resolved
@@ -27,7 +27,6 @@
 
     return all_edges_valid, invalid_edges
 
-<<<<<<< HEAD
 def validate_no_self_edges(group: zarr.Group) -> tuple[bool, np.ndarray]:
     """
     Validates that there are no self-edges in the array of edges in geff.
@@ -68,7 +67,6 @@
     return (len(repeated_edges) == 0, repeated_edges)
 
 
-=======
+
 def validate_seg_id(group):
-    pass
->>>>>>> 5ea42f79
+    pass