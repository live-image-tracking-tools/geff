--- conflicted
+++ resolved
@@ -128,16 +128,12 @@
     node_prop_meta: list[PropMetadata] = []
 
     # Generate spatiotemporal coordinates with flexible dimensions
-<<<<<<< HEAD
-    def _add_axis(name: str, ax_type: str, unit: str, values: np.ndarray) -> PropMetadata:
-=======
     def _add_axis(
         name: str,
         ax_type: Literal[AxisType],
         unit: str | Literal[SpaceUnits] | Literal[TimeUnits],
         values: np.ndarray,
-    ) -> None:
->>>>>>> 61e77f8c
+    ) -> PropMetadata:
         node_props[name] = {"values": values, "missing": None}
         if num_nodes > 0:
             roimin, roimax = values.min(), values.max()
