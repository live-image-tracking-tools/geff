--- conflicted
+++ resolved
@@ -23,13 +23,8 @@
     except ImportError:  # pragma: no cover
         import xml.etree.ElementTree as ET
 
-<<<<<<< HEAD
-from geff._graph_libs._networkx import write_nx
+from geff._graph_libs._networkx import NxBackend
 from geff.metadata import Axis, DisplayHint, GeffMetadata, RelatedObject
-=======
-from geff._graph_libs._networkx import NxBackend
-from geff.metadata._schema import Axis, DisplayHint, GeffMetadata, RelatedObject
->>>>>>> 5c66ce94
 
 # TODO: extract _preliminary_checks() to a common module since similar code is already
 # used in ctc_to_geff. Need to wait for CTC PR.
