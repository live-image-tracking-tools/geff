--- conflicted
+++ resolved
@@ -30,11 +30,7 @@
     ),
 ) -> None:
     """Display information about a GEFF file."""
-<<<<<<< HEAD
-    metadata = GeffMetadata.read(zarr.open_group(input_path, mode="r"))
-=======
     metadata = GeffMetadata.read(input_path)
->>>>>>> e6d3dc66
     print(metadata.model_dump_json(indent=2))
 
 
