--- conflicted
+++ resolved
@@ -78,11 +78,7 @@
 
     # graph attrs validation
     # Raises pydantic.ValidationError or ValueError
-<<<<<<< HEAD
-    GeffMetadata.read(graph_group)
-=======
     GeffMetadata.read(store)
->>>>>>> e6d3dc66
 
     nodes_group = expect_group(graph_group, _path.NODES)
     _validate_nodes_group(nodes_group)
