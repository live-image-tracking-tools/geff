--- conflicted
+++ resolved
@@ -1,6 +1,7 @@
 from __future__ import annotations
 
 import os
+from pathlib import Path
 from pathlib import Path
 from typing import TYPE_CHECKING
 
@@ -41,15 +42,12 @@
         ValueError: If store is not a valid zarr store or path doesn't exist
     """
 
-<<<<<<< HEAD
     # Check if path exists for string/Path inputs
     if isinstance(store, str | Path):
         store_path = Path(store)
         if not store_path.exists():
             raise ValueError(f"Path does not exist: {store}")
 
-=======
->>>>>>> 1cc3a3cb
     # Open the zarr group from the store
     try:
         graph = zarr.open_group(store, mode="r")
