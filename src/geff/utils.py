--- conflicted
+++ resolved
@@ -2,7 +2,7 @@
 
 import os
 from pathlib import Path
-from typing import TYPE_CHECKING, Any, cast
+from typing import TYPE_CHECKING, cast
 
 import networkx as nx
 import networkx.algorithms.isomorphism as iso
@@ -12,6 +12,8 @@
 from . import _path
 
 if TYPE_CHECKING:
+    from collections.abc import Mapping
+
     from zarr.storage import StoreLike
 
 from urllib.parse import urlparse
@@ -54,17 +56,15 @@
     return store
 
 
-<<<<<<< HEAD
-def validate(store: StoreLike) -> None:
-    """Ensure that the structure of the zarr conforms to geff specification
-=======
-def validate_props_metadata(props_metadata_dict, component_group, component_type):
+def _validate_props_metadata(
+    props_metadata_dict: Mapping, props_group: zarr.Group, component_type: str
+) -> None:
     """Validate that properties described in metadata are compatible with the data in zarr arrays.
 
     Args:
         props_metadata_dict (dict): Dictionary of property metadata with identifier keys
             and PropMetadata values
-        component_group: Zarr group containing the component data (nodes or edges)
+        props_group (zarr.Group): Zarr group containing the component properties (nodes or edges)
         component_type (str): Component type for error messages ("Node" or "Edge")
 
     Raises:
@@ -75,21 +75,20 @@
     }
     for prop_id, prop_dtype in id_dtype_map.items():
         # Properties described in metadata should be present in zarr arrays
-        assert prop_id in component_group["props"].keys(), (
+        assert prop_id in props_group.keys(), (
             f"{component_type} property {prop_id} described in metadata is not present "
             f"in props arrays"
         )
         # dtype in metadata should match dtype in zarr arrays
-        array_dtype = component_group["props"][prop_id]["values"].dtype
+        array_dtype = props_group[prop_id][_path.VALUES].dtype  # type: ignore
         assert array_dtype == prop_dtype, (
             f"{component_type} property {prop_id} with dtype {array_dtype} does not match "
             f"metadata dtype {prop_dtype}"
         )
 
 
-def validate(store: StoreLike):
-    """Check that the structure of the zarr conforms to geff specification
->>>>>>> 384deeac
+def validate(store: StoreLike) -> None:
+    """Ensure that the structure of the zarr conforms to geff specification
 
     Args:
         store (str | Path | zarr store): Check the geff zarr, either str/Path/store
@@ -116,11 +115,12 @@
     metadata = GeffMetadata.read(store)
 
     nodes_group = expect_group(graph_group, _path.NODES)
-    _validate_nodes_group(nodes_group)
+    _validate_nodes_group(nodes_group, metadata)
 
     # TODO: Do we want to prevent missing values on spatialtemporal properties
-    if (edges_group := graph_group.get(_path.EDGES)) is not None:
-        _validate_edges_group(edges_group)
+    if _path.EDGES in graph_group.keys():
+        edges_group = expect_group(graph_group, _path.EDGES)
+        _validate_edges_group(edges_group, metadata)
 
 
 # -----------------------------------------------------------------------------#
@@ -162,9 +162,6 @@
                 f"{_path.PROPS!r} group '{prop_name}' under {parent_key!r} "
                 f"must be a zarr group. Got {type(prop_group)}"
             )
-    # Node properties metadata validation
-    if metadata.node_props_metadata is not None:
-        validate_props_metadata(metadata.node_props_metadata, nodes, "Node")
 
         arrays = set(prop_group.array_keys())
         if _path.VALUES not in arrays:
@@ -188,21 +185,20 @@
                 )
 
 
-def _validate_nodes_group(nodes_group: zarr.Group) -> None:
+def _validate_nodes_group(nodes_group: zarr.Group, metadata: GeffMetadata) -> None:
     """Validate the structure of a nodes group in a GEFF zarr store."""
     node_ids = expect_array(nodes_group, _path.IDS, _path.NODES)
     id_len = node_ids.shape[0]
     node_props = expect_group(nodes_group, _path.PROPS, _path.NODES)
     _validate_props_group(node_props, id_len, "Node")
 
-
-def _validate_edges_group(edges_group: Any) -> None:
+    # Node properties metadata validation
+    if metadata.node_props_metadata is not None:
+        _validate_props_metadata(metadata.node_props_metadata, node_props, "Node")
+
+
+def _validate_edges_group(edges_group: zarr.Group, metadata: GeffMetadata) -> None:
     """Validate the structure of an edges group in a GEFF zarr store."""
-    if not isinstance(edges_group, zarr.Group):
-        raise ValueError(
-            f"Graph group named {_path.EDGES!r} must be a zarr group. Got {type(edges_group)}"
-        )
-
     # Edges only require ids which contain nodes for each edge
     edges_ids = expect_array(edges_group, _path.IDS, _path.EDGES)
     if edges_ids.shape[-1] != 2:
@@ -220,10 +216,9 @@
             f"{_path.EDGES!r} group must contain a {_path.PROPS!r} group. Got {type(edge_props)}"
         )
     _validate_props_group(edge_props, edge_id_len, "Edge")
-
-        # Edge properties metadata validation
-        if metadata.edge_props_metadata is not None:
-            validate_props_metadata(metadata.edge_props_metadata, edges, "Edge")
+    # Edge properties metadata validation
+    if metadata.edge_props_metadata is not None:
+        _validate_props_metadata(metadata.edge_props_metadata, edge_props, "Edge")
 
 
 def nx_is_equal(g1: nx.Graph, g2: nx.Graph) -> bool:
