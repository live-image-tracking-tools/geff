--- conflicted
+++ resolved
@@ -1,12 +1,8 @@
 from __future__ import annotations
 
 import os
-<<<<<<< HEAD
+from pathlib import Path
 from typing import TYPE_CHECKING, Literal
-=======
-from pathlib import Path
-from typing import TYPE_CHECKING
->>>>>>> 4be616bd
 
 import numpy as np
 import zarr
