from __future__ import annotations

import encodings
import pkgutil
from typing import Any, Literal, TypeAlias, TypeGuard, get_args

import numpy as np
<<<<<<< HEAD
import pint
=======
import numpy.typing as npt
>>>>>>> 17839f12

# -----------------------------------------------------------------------------
# Unit validation
# -----------------------------------------------------------------------------
# OME-NGFF 0.5 units
# https://github.com/ome/ngff/blob/7ac3430c74a66e5bcf53e41c429143172d68c0a4/index.bs#L240-L245

SpaceUnits: TypeAlias = Literal[
    "angstrom",
    "attometer",
    "centimeter",
    "decimeter",
    "exameter",
    "femtometer",
    "foot",
    "gigameter",
    "hectometer",
    "inch",
    "kilometer",
    "megameter",
    "meter",
    "micrometer",
    "mile",
    "millimeter",
    "nanometer",
    "parsec",
    "petameter",
    "picometer",
    "terameter",
    "yard",
    "yoctometer",
    "yottameter",
    "zeptometer",
    "zettameter",
]

TimeUnits: TypeAlias = Literal[
    "attosecond",
    "centisecond",
    "day",
    "decisecond",
    "exasecond",
    "femtosecond",
    "gigasecond",
    "hectosecond",
    "hour",
    "kilosecond",
    "megasecond",
    "microsecond",
    "millisecond",
    "minute",
    "nanosecond",
    "petasecond",
    "picosecond",
    "second",
    "terasecond",
    "yoctosecond",
    "yottasecond",
    "zeptosecond",
    "zettasecond",
]


AxisType: TypeAlias = Literal[
    "space",
    "time",
    "channel",  # TODO: discuss
]

<<<<<<< HEAD
ureg = pint.UnitRegistry()
=======
VALID_SPACE_UNITS: tuple[SpaceUnits, ...] = get_args(SpaceUnits)
VALID_TIME_UNITS: tuple[TimeUnits, ...] = get_args(TimeUnits)
VALID_AXIS_TYPES: tuple[AxisType, ...] = get_args(AxisType)
>>>>>>> 17839f12


def validate_axis_type(axis_type: Any) -> TypeGuard[AxisType]:
    """Validate axis type against standard list

    Args:
        axis_type (str): Axis type to check

    Returns:
        bool: False if the axis is not in valid types
    """
    return axis_type in VALID_AXIS_TYPES


def validate_space_unit(unit_name: Any) -> TypeGuard[SpaceUnits]:
    """Checks space unit against ome-zarr supported units

    Args:
        unit_name (str): Unit name to check

    Returns:
        bool: True if a space unit is a KNOWN valid unit.
        False if the unit is not known. The unit may be valid.
    """
    return unit_name in VALID_SPACE_UNITS or ureg(unit_name).check("[length]")


def validate_time_unit(unit_name: Any) -> TypeGuard[TimeUnits]:
    """Check time unit against ome-zarr supported units

    Args:
        unit_name (str): Unit name to check

    Returns:
        bool: True if a time unit is a KNOWN valid unit.
        False if the unit is not known. The unit may be valid.
    """
    return unit_name in VALID_TIME_UNITS or ureg(unit_name).check("[time]")


# -----------------------------------------------------------------------------
# Data-type validation
# -----------------------------------------------------------------------------
# The Java reference implementations for Zarr (e.g. JZarr, zarr-java) currently
# do not support some of the more exotic NumPy types such as float16 ("half")
# or the various complex dtypes.  In order to guarantee that a written geff
# file can be consumed by those libraries we provide a small helper that can
# be used throughout the codebase to disallow them at write-time.

# References:
#   https://github.com/zarr-developers/zarr-java/blob/e758d5465d4ff8bb0ccaf2e632c8096b02a9d51c/src/main/java/dev/zarr/zarrjava/v3/DataType.java#L41
#   https://numpy.org/doc/stable/reference/arrays.dtypes.html

ALLOWED_DTYPES: set[npt.DTypeLike] = {
    np.bool_,
    np.int8,
    np.int16,
    np.int32,
    np.int64,
    np.uint8,
    np.uint16,
    np.uint32,
    np.uint64,
    np.float32,
    np.float64,
    np.bytes_,
    np.str_,
}


def validate_data_type(data_type: Any) -> TypeGuard[npt.DTypeLike]:
    """Return *True* when *data_type* is allowed for Java-Zarr.

    The function is intentionally *permissive* in what it accepts - any object
    that can be interpreted as a NumPy dtype (including a dtype object itself
    or a string like ``"int16"``) is valid input.  Internally we normalise the
    value to the canonical dtype and compare it against a allow-list.

    Examples
    --------
    >>> validate_data_type("int32")
    True
    >>> validate_data_type(">i4")
    True
    >>> validate_data_type(_np.float16)
    False
    """
    return np.dtype(data_type).type in ALLOWED_DTYPES


# -----------------------------------------------------------------------------
# String encoding validation
# -----------------------------------------------------------------------------
# There is no easy way to get a proper list of all valid string encodings in
# Python standard library.
# Encodings and their main aliases are listed in the Python documentation:
# https://docs.python.org/3.13/library/codecs.html#standard-encodings
#
# The current validation does not allow aliases, only the standard encodings.
# For example, "utf-8" is allowed, but "utf8" is not.

exceptions = ["aliases"]
VALID_STR_ENCODINGS = list(
    {name for _, name, _ in pkgutil.iter_modules(encodings.__path__) if name not in exceptions}
)


def validate_str_encoding(encoding: str) -> bool:
    """Validate string encoding against standard list of encodings available in Python.

    Args:
        encoding (str): Encoding to check.

    Returns:
        bool: True if the normalized version of encoding is in valid encodings, False otherwise.

    Notes:
        This function uses the `encodings.normalize_encoding` function to ensure that the encoding
        is in a consistent format before checking against the valid encodings.
        For example, it will normalize "utf-8" to "utf_8" and check against the valid encodings.
        However, spellings like "utf8" or "latin1" will not be recognized as valid encodings.

    References:
        Python documentation on standard encodings:
        https://docs.python.org/3.13/library/codecs.html#standard-encodings

        Python documentation on `encodings.normalize_encoding`:
        https://docs.python.org/3.13/library/codecs.html#encodings.normalize_encoding
    """
    return encodings.normalize_encoding(encoding) in VALID_STR_ENCODINGS<|MERGE_RESOLUTION|>--- conflicted
+++ resolved
@@ -5,11 +5,8 @@
 from typing import Any, Literal, TypeAlias, TypeGuard, get_args
 
 import numpy as np
-<<<<<<< HEAD
+import numpy.typing as npt
 import pint
-=======
-import numpy.typing as npt
->>>>>>> 17839f12
 
 # -----------------------------------------------------------------------------
 # Unit validation
@@ -79,14 +76,11 @@
     "channel",  # TODO: discuss
 ]
 
-<<<<<<< HEAD
-ureg = pint.UnitRegistry()
-=======
 VALID_SPACE_UNITS: tuple[SpaceUnits, ...] = get_args(SpaceUnits)
 VALID_TIME_UNITS: tuple[TimeUnits, ...] = get_args(TimeUnits)
 VALID_AXIS_TYPES: tuple[AxisType, ...] = get_args(AxisType)
->>>>>>> 17839f12
-
+  
+ureg = pint.UnitRegistry()
 
 def validate_axis_type(axis_type: Any) -> TypeGuard[AxisType]:
     """Validate axis type against standard list
