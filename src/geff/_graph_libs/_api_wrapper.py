--- conflicted
+++ resolved
@@ -26,7 +26,6 @@
 
 BACKEND_MAP: dict[SupportedBackend, Backend]
 
-<<<<<<< HEAD
 
 # This function is used to create BACKEND_MAP after the get_backend definition
 # Only installed backends will be added to the backend type map
@@ -40,8 +39,6 @@
             pass
     return mapping
 
-=======
->>>>>>> 1e04b6e5
 
 # NOTE: overload get_backend for new backends by typing the return type as Backend[GraphType]
 @overload
@@ -78,25 +75,7 @@
             raise ValueError(f"Unsupported backend chosen: '{backend}'")
 
 
-<<<<<<< HEAD
 BACKEND_MAP = _create_backend_map()
-=======
-# This function is used to create BACKEND_TYPE_MAP after the get_backend definition
-# Only installed backends will be added to the backend type map
-def _create_backend_type_map() -> dict[SupportedBackend, tuple[type[SupportedGraphType], ...]]:
-    mapping: dict[SupportedBackend, tuple[type[SupportedGraphType], ...]] = {}
-    backends: tuple[SupportedBackend] = get_args(SupportedBackend)
-    for backend in backends:
-        if find_spec(MODULE_NAMES[backend]) is not None:
-            backend_io = get_backend(backend)
-            mapping[backend] = backend_io.GRAPH_TYPES
-    return mapping
-
-
-# A dictionary to map between supported backend literals and the correct type
-# Used in the get_backend_from_type function below
-BACKEND_TYPE_MAP = _create_backend_type_map()
->>>>>>> 1e04b6e5
 
 
 # Used in the write function wrapper, where the backend should be determined from the graph type
@@ -108,7 +87,7 @@
 
 
 # NOTE: when overloading read for a new backend, if additional arguments can be accepted, explicitly
-# define them such as in the spatial-graph overload above, where position_attr has been added.
+# define them such as in the spatial-graph overload below, where position_attr has been added.
 @overload
 def read(
     store: StoreLike,
@@ -231,19 +210,6 @@
     )
 
 
-<<<<<<< HEAD
-=======
-@overload
-def write(
-    graph: NxGraph,
-    store: StoreLike,
-    metadata: GeffMetadata | None = ...,
-    axis_names: list[str] | None = ...,
-    axis_units: list[str | None] | None = ...,
-    axis_types: list[str | None] | None = ...,
-    zarr_format: Literal[2, 3] = ...,
-) -> None: ...
->>>>>>> 1e04b6e5
 # rustworkx has an additional node_id_dict arg
 @overload
 def write(
