from __future__ import annotations

import warnings
from typing import TYPE_CHECKING, Any, Literal, cast

try:
    import spatial_graph as sg
except ImportError as e:
    raise ImportError(
        "This module requires spatial-graph to be installed. "
        "Please install it with `pip install 'geff[spatial-graph]'`."
    ) from e

import numpy as np

if TYPE_CHECKING:
    from collections.abc import Callable, Sequence

    from numpy.typing import NDArray
    from zarr.storage import StoreLike

    from geff._typing import PropDictNpArray

from geff.core_io import write_arrays
from geff.core_io._utils import remove_tilde
<<<<<<< HEAD
from geff.metadata import GeffMetadata
from geff.metadata.utils import axes_from_lists


def write_sg(
    graph: sg.SpatialGraph | sg.SpatialDiGraph,
    store: StoreLike,
    axis_names: list[str] | None = None,
    axis_units: list[str] | None = None,
    axis_types: list[str] | None = None,
    zarr_format: Literal[2, 3] = 2,
) -> None:
    """Write a SpatialGraph to the geff file format.

    Because SpatialGraph does not support ragged or missing node/edge attributes,
    the missing arrays will not be written.

    Args:
        graph (sg.SpatialGraph):

            The graph to write.

        store (str | Path | zarr store):

            The path to the output zarr. Opens in append mode, so will only
            overwrite geff-controlled groups.

        axis_names (Optional[list[str]], optional):

            The names of the spatial dims represented in position attribute.
            Defaults to None.

        axis_units (Optional[list[str]], optional):

            The units of the spatial dims represented in position attribute.
            Defaults to None.

        axis_types (Optional[list[str]], optional):

            The types of the spatial dims represented in position property.
            Usually one of "time", "space", or "channel". Defaults to None.

        zarr_format (Literal[2, 3], optional):

            The version of zarr to write. Defaults to 2.
    """

    store = remove_tilde(store)

    if len(graph) == 0:
        warnings.warn(f"Graph is empty - not writing anything to {store}", stacklevel=2)
        return

    if axis_names is None:
        assert graph.ndims <= 4, (
            "For SpatialGraphs with more than 4 dimension, axis_names has to be provided."
        )
        axis_names = ["t", "z", "y", "x"][-graph.ndims :]

    # create metadata
    roi_min, roi_max = graph.roi
    axes = axes_from_lists(
        axis_names, axis_units=axis_units, axis_types=axis_types, roi_min=roi_min, roi_max=roi_max
    )
    metadata = GeffMetadata(
        geff_version=geff.__version__,
        directed=graph.directed,
        axes=axes,
        node_props_metadata={},
        edge_props_metadata={},
    )

    # write to geff
    write_arrays(
        geff_store=store,
        node_ids=graph.nodes,
        node_props={
            name: {"values": getattr(graph.node_attrs, name), "missing": None}
            for name in graph.node_attr_dtypes.keys()
        },
        node_props_unsquish={graph.position_attr: axis_names},
        edge_ids=graph.edges,
        edge_props={
            name: {"values": getattr(graph.edge_attrs, name), "missing": None}
            for name in graph.edge_attr_dtypes.keys()
        },
        metadata=metadata,
        zarr_format=zarr_format,
    )


def read_sg(
    store: StoreLike,
    structure_validation: bool = True,
    position_attr: str = "position",
    node_props: list[str] | None = None,
    edge_props: list[str] | None = None,
    data_validation: ValidationConfig | None = None,
) -> tuple[sg.SpatialGraph | sg.SpatialDiGraph, GeffMetadata]:
    """Read a geff file into a SpatialGraph.

    Because SpatialGraph does not support missing/ragged node/edge attributes,
    missing arrays will be ignored, with a warning raised.

    Args:

        store (Path | str | zarr store):
            The path to the root of the geff zarr, where the .attrs contains
            the geff  metadata.
        structure_validation (bool, optional):
            Flag indicating whether to perform validation on the geff file
            before loading into memory. If set to False and there are format
            issues, will likely fail with a cryptic error. Defaults to True.
        position_attr (str, optional):
            How to call the position attribute in the returned SpatialGraph.
            Defaults to "position".
        node_props (list of str, optional):
            The names of the node properties to load, if None all properties
            will be loaded, defaults to None.
        edge_props (list of str, optional):
            The names of the edge properties to load, if None all properties
            will be loaded, defaults to None.
        data_validation (ValidationConfig, optional): Optional configuration for which
            optional types of data to validate. Each option defaults to False.

    Returns:
        A tuple containing the spatial_graph graph and the metadata.
    """

    in_memory_geff = read_to_memory(
        store, structure_validation, node_props, edge_props, data_validation
    )
    graph = construct_sg(**in_memory_geff, position_attr=position_attr)

    return graph, in_memory_geff["metadata"]


def construct_sg(
    metadata: GeffMetadata,
    node_ids: NDArray[Any],
    edge_ids: NDArray[Any],
    node_props: dict[str, PropDictNpArray],
    edge_props: dict[str, PropDictNpArray],
    position_attr: str = "position",
) -> sg.SpatialGraph | sg.SpatialDiGraph:
    """Construct a spatial graph graph instance from a dictionary representation of the GEFF data

    Args:
        metadata (GeffMetadata): The metadata of the graph.
        node_ids (np.ndarray): An array containing the node ids. Must have same dtype as
            edge_ids.
        edge_ids (np.ndarray): An array containing the edge ids. Must have same dtype
            as node_ids.
        node_props (dict[str, tuple[np.ndarray, np.ndarray | None]] | None): A dictionary
            from node property names to (values, missing) arrays, which should have same
            length as node_ids. Spatial graph does not support missing attributes, so the missing
            arrays should be None or all False. If present, the missing arrays are ignored
            with warning
        edge_props (dict[str, tuple[np.ndarray, np.ndarray | None]] | None): A dictionary
            from edge property names to (values, missing) arrays, which should have same
            length as edge_ids. Spatial graph does not support missing attributes, so the missing
            arrays should be None or all False. If present, the missing array is ignored with
            warning.
        position_attr (str, optional): How to call the position attribute in the returned
            SpatialGraph. Defaults to "position".

    Returns:
        sg.SpatialGraph: A SpatialGraph containing the graph that was stored in the geff file format
    """
    assert metadata.axes is not None, "Can not construct a SpatialGraph from a non-spatial geff"

    position_attrs = [axis.name for axis in metadata.axes]
    ndims = len(position_attrs)

    def get_dtype_str(dataset: np.ndarray) -> str:
        dtype = dataset.dtype
        shape = dataset.shape
        if len(shape) > 1:
            size = shape[1]
            return f"{dtype}[{size}]"
=======
from geff.metadata._schema import GeffMetadata, _axes_from_lists
from geff.metadata.utils import create_or_update_metadata

from ._backend_protocol import Backend
from ._graph_adapter import GraphAdapter

GRAPH_TYPES = (sg.SpatialGraph, sg.SpatialDiGraph)


# NOTE: see _api_wrapper.py read/write/construct for docs
class SgBackend(Backend):
    @property
    def GRAPH_TYPES(self) -> tuple[type[sg.SpatialGraph], type[sg.SpatialDiGraph]]:
        return sg.SpatialGraph, sg.SpatialDiGraph

    @staticmethod
    def construct(
        metadata: GeffMetadata,
        node_ids: NDArray[Any],
        edge_ids: NDArray[Any],
        node_props: dict[str, PropDictNpArray],
        edge_props: dict[str, PropDictNpArray],
        position_attr: str = "position",
    ) -> sg.SpatialGraph | sg.SpatialDiGraph:
        assert metadata.axes is not None, "Can not construct a SpatialGraph from a non-spatial geff"

        position_attrs = [axis.name for axis in metadata.axes]
        ndims = len(position_attrs)

        def get_dtype_str(dataset: np.ndarray) -> str:
            dtype = dataset.dtype
            shape = dataset.shape
            if len(shape) > 1:
                size = shape[1]
                return f"{dtype}[{size}]"
            else:
                return str(dtype)

        # read nodes/edges
        node_dtype = get_dtype_str(node_ids)

        # collect node and edge attributes
        node_attr_dtypes = {
            name: get_dtype_str(node_props[name]["values"]) for name in node_props.keys()
        }
        for name in node_props.keys():
            if node_props[name]["missing"] is not None:
                warnings.warn(
                    f"Potential missing values for attr {name} are being ignored",
                    stacklevel=2,
                )
        edge_attr_dtypes = {
            name: get_dtype_str(edge_props[name]["values"]) for name in edge_props.keys()
        }
        for name in edge_props.keys():
            if edge_props[name]["missing"] is not None:
                warnings.warn(
                    f"Potential missing values for attr {name} are being ignored",
                    stacklevel=2,
                )

        node_attrs = {name: node_props[name]["values"] for name in node_props.keys()}
        edge_attrs = {name: edge_props[name]["values"] for name in edge_props.keys()}

        # squish position attributes together into one position attribute
        position = np.stack([node_attrs[name] for name in position_attrs], axis=1)
        for name in position_attrs:
            del node_attrs[name]
            del node_attr_dtypes[name]
        node_attrs[position_attr] = position
        node_attr_dtypes[position_attr] = get_dtype_str(position)

        # create graph
        create_graph: Callable[..., sg.SpatialGraph | sg.SpatialDiGraph] = getattr(
            sg, "create_graph", sg.SpatialGraph
        )
        graph = create_graph(
            ndims=ndims,
            node_dtype=node_dtype,
            node_attr_dtypes=node_attr_dtypes,
            edge_attr_dtypes=edge_attr_dtypes,
            position_attr=position_attr,
            directed=metadata.directed,
        )

        graph.add_nodes(node_ids, **node_attrs)
        graph.add_edges(edge_ids, **edge_attrs)

        return graph

    @staticmethod
    def write(
        graph: sg.SpatialGraph | sg.SpatialDiGraph,
        store: StoreLike,
        metadata: GeffMetadata | None = None,
        axis_names: list[str] | None = None,
        axis_units: list[str | None] | None = None,
        axis_types: list[str | None] | None = None,
        zarr_format: Literal[2, 3] = 2,
    ) -> None:
        store = remove_tilde(store)

        if len(graph) == 0:
            warnings.warn(f"Graph is empty - not writing anything to {store}", stacklevel=2)
            return

        if (axis_names is None) and (metadata is not None) and (metadata.axes is not None):
            axis_names = [axis.name for axis in metadata.axes]
        elif axis_names is not None:
            pass
>>>>>>> 5c66ce94
        else:
            raise ValueError(
                "Axis names must be specified either using the `axis_names` argument or within the "
                "geff metadata."
            )

        # create or update metadata
        roi_min, roi_max = graph.roi
        axes = _axes_from_lists(
            axis_names,
            axis_units=axis_units,
            axis_types=axis_types,
            roi_min=roi_min,
            roi_max=roi_max,
        )
        metadata = create_or_update_metadata(metadata, graph.directed, axes)

        # write to geff
        write_arrays(
            geff_store=store,
            node_ids=graph.nodes,
            node_props={
                name: {"values": getattr(graph.node_attrs[graph.nodes], name), "missing": None}
                for name in graph.node_attr_dtypes.keys()
            },
            node_props_unsquish={graph.position_attr: axis_names},
            edge_ids=graph.edges,
            edge_props={
                name: {"values": getattr(graph.edge_attrs[graph.edges], name), "missing": None}
                for name in graph.edge_attr_dtypes.keys()
            },
            metadata=metadata,
            zarr_format=zarr_format,
        )

    @staticmethod
    def graph_adapter(graph: sg.SpatialGraph | sg.SpatialDiGraph) -> SgGraphAdapter:
        return SgGraphAdapter(graph)


class SgGraphAdapter(GraphAdapter):
    def __init__(self, graph: sg.SpatialGraph | sg.SpatialDiGraph) -> None:
        self.graph = graph

    def get_node_ids(self) -> Sequence[Any]:
        return list(self.graph.nodes)

    def get_edge_ids(self) -> Sequence[tuple[Any, Any]]:
        return [tuple(edge.tolist()) for edge in self.graph.edges]

    def get_node_prop(
        self,
        name: str,
        nodes: Sequence[Any],
        metadata: GeffMetadata,
    ) -> NDArray[Any]:
        axes = metadata.axes
        if axes is None:
            raise ValueError("No axes found for spatial props")
        axes_names = [ax.name for ax in axes]
        if name in axes_names:
            return self._get_node_spatial_props(name, nodes, axes_names)
        else:
            # TODO: is this the best way to access node attributes? Have to cast
            self.graph.node_attrs[nodes]
            return cast("NDArray[Any]", getattr(self.graph.node_attrs[nodes], name))

    # This is not the most elegant solution but the idea is:
    #   spatial-graph combines the spatial properties into a single position attr
    #   so to compare with the results we need to index each position separately
    def _get_node_spatial_props(
        self,
        name: str,
        nodes: Sequence[Any],
        axes_names: list[str],
    ) -> NDArray[Any]:
        if name not in axes_names:
            raise ValueError(f"Node property '{name}' not found in axes names {axes_names}")
        idx = axes_names.index(name)
        position = getattr(self.graph.node_attrs[nodes], self.graph.position_attr)
        position = cast("NDArray[Any]", position)  # cast because getattr call
        return position[:, idx]

    def get_edge_prop(
        self,
        name: str,
        edges: Sequence[tuple[Any, Any]],
        metadata: GeffMetadata,
    ) -> NDArray[Any]:
        # TODO: is this the best way to access edge attributes? Have to cast
        return cast("NDArray[Any]", getattr(self.graph.edge_attrs[edges], name))<|MERGE_RESOLUTION|>--- conflicted
+++ resolved
@@ -20,193 +20,11 @@
     from zarr.storage import StoreLike
 
     from geff._typing import PropDictNpArray
+    from geff.metadata import GeffMetadata
 
 from geff.core_io import write_arrays
 from geff.core_io._utils import remove_tilde
-<<<<<<< HEAD
-from geff.metadata import GeffMetadata
-from geff.metadata.utils import axes_from_lists
-
-
-def write_sg(
-    graph: sg.SpatialGraph | sg.SpatialDiGraph,
-    store: StoreLike,
-    axis_names: list[str] | None = None,
-    axis_units: list[str] | None = None,
-    axis_types: list[str] | None = None,
-    zarr_format: Literal[2, 3] = 2,
-) -> None:
-    """Write a SpatialGraph to the geff file format.
-
-    Because SpatialGraph does not support ragged or missing node/edge attributes,
-    the missing arrays will not be written.
-
-    Args:
-        graph (sg.SpatialGraph):
-
-            The graph to write.
-
-        store (str | Path | zarr store):
-
-            The path to the output zarr. Opens in append mode, so will only
-            overwrite geff-controlled groups.
-
-        axis_names (Optional[list[str]], optional):
-
-            The names of the spatial dims represented in position attribute.
-            Defaults to None.
-
-        axis_units (Optional[list[str]], optional):
-
-            The units of the spatial dims represented in position attribute.
-            Defaults to None.
-
-        axis_types (Optional[list[str]], optional):
-
-            The types of the spatial dims represented in position property.
-            Usually one of "time", "space", or "channel". Defaults to None.
-
-        zarr_format (Literal[2, 3], optional):
-
-            The version of zarr to write. Defaults to 2.
-    """
-
-    store = remove_tilde(store)
-
-    if len(graph) == 0:
-        warnings.warn(f"Graph is empty - not writing anything to {store}", stacklevel=2)
-        return
-
-    if axis_names is None:
-        assert graph.ndims <= 4, (
-            "For SpatialGraphs with more than 4 dimension, axis_names has to be provided."
-        )
-        axis_names = ["t", "z", "y", "x"][-graph.ndims :]
-
-    # create metadata
-    roi_min, roi_max = graph.roi
-    axes = axes_from_lists(
-        axis_names, axis_units=axis_units, axis_types=axis_types, roi_min=roi_min, roi_max=roi_max
-    )
-    metadata = GeffMetadata(
-        geff_version=geff.__version__,
-        directed=graph.directed,
-        axes=axes,
-        node_props_metadata={},
-        edge_props_metadata={},
-    )
-
-    # write to geff
-    write_arrays(
-        geff_store=store,
-        node_ids=graph.nodes,
-        node_props={
-            name: {"values": getattr(graph.node_attrs, name), "missing": None}
-            for name in graph.node_attr_dtypes.keys()
-        },
-        node_props_unsquish={graph.position_attr: axis_names},
-        edge_ids=graph.edges,
-        edge_props={
-            name: {"values": getattr(graph.edge_attrs, name), "missing": None}
-            for name in graph.edge_attr_dtypes.keys()
-        },
-        metadata=metadata,
-        zarr_format=zarr_format,
-    )
-
-
-def read_sg(
-    store: StoreLike,
-    structure_validation: bool = True,
-    position_attr: str = "position",
-    node_props: list[str] | None = None,
-    edge_props: list[str] | None = None,
-    data_validation: ValidationConfig | None = None,
-) -> tuple[sg.SpatialGraph | sg.SpatialDiGraph, GeffMetadata]:
-    """Read a geff file into a SpatialGraph.
-
-    Because SpatialGraph does not support missing/ragged node/edge attributes,
-    missing arrays will be ignored, with a warning raised.
-
-    Args:
-
-        store (Path | str | zarr store):
-            The path to the root of the geff zarr, where the .attrs contains
-            the geff  metadata.
-        structure_validation (bool, optional):
-            Flag indicating whether to perform validation on the geff file
-            before loading into memory. If set to False and there are format
-            issues, will likely fail with a cryptic error. Defaults to True.
-        position_attr (str, optional):
-            How to call the position attribute in the returned SpatialGraph.
-            Defaults to "position".
-        node_props (list of str, optional):
-            The names of the node properties to load, if None all properties
-            will be loaded, defaults to None.
-        edge_props (list of str, optional):
-            The names of the edge properties to load, if None all properties
-            will be loaded, defaults to None.
-        data_validation (ValidationConfig, optional): Optional configuration for which
-            optional types of data to validate. Each option defaults to False.
-
-    Returns:
-        A tuple containing the spatial_graph graph and the metadata.
-    """
-
-    in_memory_geff = read_to_memory(
-        store, structure_validation, node_props, edge_props, data_validation
-    )
-    graph = construct_sg(**in_memory_geff, position_attr=position_attr)
-
-    return graph, in_memory_geff["metadata"]
-
-
-def construct_sg(
-    metadata: GeffMetadata,
-    node_ids: NDArray[Any],
-    edge_ids: NDArray[Any],
-    node_props: dict[str, PropDictNpArray],
-    edge_props: dict[str, PropDictNpArray],
-    position_attr: str = "position",
-) -> sg.SpatialGraph | sg.SpatialDiGraph:
-    """Construct a spatial graph graph instance from a dictionary representation of the GEFF data
-
-    Args:
-        metadata (GeffMetadata): The metadata of the graph.
-        node_ids (np.ndarray): An array containing the node ids. Must have same dtype as
-            edge_ids.
-        edge_ids (np.ndarray): An array containing the edge ids. Must have same dtype
-            as node_ids.
-        node_props (dict[str, tuple[np.ndarray, np.ndarray | None]] | None): A dictionary
-            from node property names to (values, missing) arrays, which should have same
-            length as node_ids. Spatial graph does not support missing attributes, so the missing
-            arrays should be None or all False. If present, the missing arrays are ignored
-            with warning
-        edge_props (dict[str, tuple[np.ndarray, np.ndarray | None]] | None): A dictionary
-            from edge property names to (values, missing) arrays, which should have same
-            length as edge_ids. Spatial graph does not support missing attributes, so the missing
-            arrays should be None or all False. If present, the missing array is ignored with
-            warning.
-        position_attr (str, optional): How to call the position attribute in the returned
-            SpatialGraph. Defaults to "position".
-
-    Returns:
-        sg.SpatialGraph: A SpatialGraph containing the graph that was stored in the geff file format
-    """
-    assert metadata.axes is not None, "Can not construct a SpatialGraph from a non-spatial geff"
-
-    position_attrs = [axis.name for axis in metadata.axes]
-    ndims = len(position_attrs)
-
-    def get_dtype_str(dataset: np.ndarray) -> str:
-        dtype = dataset.dtype
-        shape = dataset.shape
-        if len(shape) > 1:
-            size = shape[1]
-            return f"{dtype}[{size}]"
-=======
-from geff.metadata._schema import GeffMetadata, _axes_from_lists
-from geff.metadata.utils import create_or_update_metadata
+from geff.metadata.utils import axes_from_lists, create_or_update_metadata
 
 from ._backend_protocol import Backend
 from ._graph_adapter import GraphAdapter
@@ -315,7 +133,6 @@
             axis_names = [axis.name for axis in metadata.axes]
         elif axis_names is not None:
             pass
->>>>>>> 5c66ce94
         else:
             raise ValueError(
                 "Axis names must be specified either using the `axis_names` argument or within the "
@@ -324,7 +141,7 @@
 
         # create or update metadata
         roi_min, roi_max = graph.roi
-        axes = _axes_from_lists(
+        axes = axes_from_lists(
             axis_names,
             axis_units=axis_units,
             axis_types=axis_types,
