--- conflicted
+++ resolved
@@ -6,7 +6,6 @@
 import numpy as np
 
 from geff.core_io import write_dicts
-from geff.core_io._base_read import read_to_memory
 from geff.core_io._utils import calculate_roi_from_nodes
 from geff.metadata._schema import GeffMetadata, _axes_from_lists
 from geff.metadata.utils import (
@@ -24,7 +23,6 @@
     from zarr.storage import StoreLike
 
     from geff._typing import PropDictNpArray
-    from geff.validate.data import ValidationConfig
 
 import logging
 
@@ -201,39 +199,6 @@
         return NxGraphAdapter(graph)
 
 
-def read_nx(
-    store: StoreLike,
-    structure_validation: bool = True,
-    node_props: list[str] | None = None,
-    edge_props: list[str] | None = None,
-    data_validation: ValidationConfig | None = None,
-) -> tuple[nx.Graph, GeffMetadata]:
-    """Read a geff file into a networkx graph. Metadata properties will be stored in
-    the graph properties, accessed via `G.graph[key]` where G is a networkx graph.
-
-    Args:
-        store (str | Path | zarr store): The path/str to the geff zarr, or the store
-            itself. Opens in append mode, so will only overwrite geff-controlled groups.
-        structure_validation (bool, optional): Flag indicating whether to perform validation on the
-            geff file before loading into memory. If set to False and there are
-            format issues, will likely fail with a cryptic error. Defaults to True.
-        node_props (list of str, optional): The names of the node properties to load,
-            if None all properties will be loaded, defaults to None.
-        edge_props (list of str, optional): The names of the edge properties to load,
-            if None all properties will be loaded, defaults to None.
-        data_validation (ValidationConfig, optional): Optional configuration for which
-            optional types of data to validate. Each option defaults to false.
-
-    Returns:
-        A networkx graph containing the graph that was stored in the geff file format
-    """
-<<<<<<< HEAD
-    in_memory_geff = read_to_memory(store, validate, node_props, edge_props)
-    graph = NxBackend.construct(**in_memory_geff)
-
-    return graph, in_memory_geff["metadata"]
-
-
 class NxGraphAdapter(GraphAdapter):
     def __init__(self, graph: nx.Graph | nx.DiGraph) -> None:
         self.graph = graph
@@ -260,12 +225,4 @@
         metadata: GeffMetadata,
     ) -> NDArray[Any]:
         prop = [self.graph.edges[edge][name] for edge in edges]
-        return np.array(prop)
-=======
-    in_memory_geff = read_to_memory(
-        store, structure_validation, node_props, edge_props, data_validation
-    )
-    graph = construct_nx(**in_memory_geff)
-
-    return graph, in_memory_geff["metadata"]
->>>>>>> 595201cf
+        return np.array(prop)