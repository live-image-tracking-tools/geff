--- conflicted
+++ resolved
@@ -23,11 +23,7 @@
     from zarr.storage import StoreLike
 
     from geff._typing import PropDictNpArray
-<<<<<<< HEAD
     from geff.metadata import GeffMetadata
-    from geff.validate.data import ValidationConfig
-=======
->>>>>>> 5c66ce94
 
 import logging
 
@@ -52,82 +48,6 @@
     )
 
 
-<<<<<<< HEAD
-def write_nx(
-    graph: nx.Graph,
-    store: StoreLike,
-    metadata: GeffMetadata | None = None,
-    axis_names: list[str] | None = None,
-    axis_units: list[str | None] | None = None,
-    axis_types: list[str | None] | None = None,
-    zarr_format: Literal[2, 3] = 2,
-) -> None:
-    """Write a networkx graph to the geff file format
-
-    Args:
-        graph (nx.Graph): A networkx graph
-        store (str | Path | zarr store): The path/str to the output zarr, or the store
-            itself. Opens in append mode, so will only overwrite geff-controlled groups.
-        metadata (GeffMetadata, optional): The original metadata of the graph.
-            Defaults to None. If provided, will override the graph properties.
-        axis_names (Optional[list[str]], optional): The names of the spatial dims
-            represented in position property. Defaults to None. Will override
-            both value in graph properties and metadata if provided.
-        axis_units (Optional[list[str]], optional): The units of the spatial dims
-            represented in position property. Defaults to None. Will override value
-            both value in graph properties and metadata if provided.
-        axis_types (Optional[list[str]], optional): The types of the spatial dims
-            represented in position property. Usually one of "time", "space", or "channel".
-            Defaults to None. Will override both value in graph properties and metadata
-            if provided.
-        zarr_format (Literal[2, 3], optional): The version of zarr to write.
-            Defaults to 2.
-    """
-
-    axis_names, axis_units, axis_types = get_graph_existing_metadata(
-        metadata, axis_names, axis_units, axis_types
-    )
-
-    node_props = list({k for _, data in graph.nodes(data=True) for k in data})
-
-    edge_data = [((u, v), data) for u, v, data in graph.edges(data=True)]
-    edge_props = list({k for _, _, data in graph.edges(data=True) for k in data})
-    write_dicts(
-        store,
-        graph.nodes(data=True),
-        edge_data,
-        node_props,
-        edge_props,
-        axis_names,
-        zarr_format=zarr_format,
-    )
-
-    # write metadata
-    roi_min: tuple[float, ...] | None
-    roi_max: tuple[float, ...] | None
-    if axis_names is not None and graph.number_of_nodes() > 0:
-        roi_min, roi_max = get_roi(graph, axis_names)
-    else:
-        roi_min, roi_max = None, None
-
-    axes = axes_from_lists(
-        axis_names,
-        axis_units=axis_units,
-        axis_types=axis_types,
-        roi_min=roi_min,
-        roi_max=roi_max,
-    )
-
-    metadata = create_or_update_metadata(
-        metadata,
-        isinstance(graph, nx.DiGraph),
-        axes,
-    )
-    metadata.write(store)
-
-
-=======
->>>>>>> 5c66ce94
 def _set_property_values(
     graph: nx.Graph,
     ids: NDArray[Any],
@@ -224,7 +144,7 @@
         else:
             roi_min, roi_max = None, None
 
-        axes = _axes_from_lists(
+        axes = axes_from_lists(
             axis_names,
             axis_units=axis_units,
             axis_types=axis_types,
