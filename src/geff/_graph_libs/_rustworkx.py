--- conflicted
+++ resolved
@@ -32,11 +32,8 @@
     from zarr.storage import StoreLike
 
     from geff._typing import PropDictNpArray
-<<<<<<< HEAD
     from geff.metadata import GeffMetadata
-=======
     from geff.metadata._valid_values import AxisType
->>>>>>> 61e77f8c
 
 
 def get_roi_rx(
