--- conflicted
+++ resolved
@@ -15,7 +15,6 @@
 
 
 from geff.core_io import write_dicts
-from geff.core_io._base_read import read_to_memory
 from geff.core_io._utils import calculate_roi_from_nodes
 from geff.metadata._schema import GeffMetadata, _axes_from_lists
 from geff.metadata.utils import (
@@ -33,7 +32,6 @@
     from zarr.storage import StoreLike
 
     from geff._typing import PropDictNpArray
-    from geff.validate.data import ValidationConfig
 
 
 def get_roi_rx(
@@ -260,41 +258,6 @@
         return RxGraphAdapter(graph)
 
 
-def read_rx(
-    store: StoreLike,
-    structure_validation: bool = True,
-    node_props: list[str] | None = None,
-    edge_props: list[str] | None = None,
-    data_validation: ValidationConfig | None = None,
-) -> tuple[rx.PyGraph | rx.PyDiGraph, GeffMetadata]:
-    """Read a geff file into a rustworkx graph.
-    Metadata properties will be stored in the graph.attrs dict
-    and can be accessed via `G.attrs[key]` where G is a rustworkx graph.
-
-    The graph will have a `to_rx_id_map` attribute that maps geff node ids
-    to rustworkx node indices.
-    This can be used to map back to the original geff node ids.
-
-    Args:
-        store: The path/str to the geff zarr, or the store itself.
-        structure_validation: Whether to validate the geff file.
-        node_props: The names of the node properties to load,
-            if None all properties will be loaded, defaults to None.
-        edge_props: The names of the edge properties to load,
-            if None all properties will be loaded, defaults to None.
-        data_validation (ValidationConfig, optional): Optional configuration for which
-            optional types of data to validate. Each option defaults to False.
-
-    Returns:
-        A tuple containing the rustworkx graph and the metadata.
-    """
-<<<<<<< HEAD
-    in_memory_geff = read_to_memory(store, validate, node_props, edge_props)
-    graph = RxBackend.construct(**in_memory_geff)
-
-    return graph, in_memory_geff["metadata"]
-
-
 class RxGraphAdapter(GraphAdapter):
     def __init__(self, graph: rx.PyGraph | rx.PyDiGraph) -> None:
         self.graph = graph
@@ -312,12 +275,6 @@
         metadata: GeffMetadata,
     ) -> NDArray[Any]:
         return np.array([self.graph[node][name] for node in nodes])
-=======
-    graph_dict = read_to_memory(
-        store, structure_validation, node_props, edge_props, data_validation
-    )
-    graph = construct_rx(**graph_dict)
->>>>>>> 595201cf
 
     def get_edge_prop(
         self,
