from __future__ import annotations

import shutil
import warnings
from copy import deepcopy
from pathlib import Path
<<<<<<< HEAD
from typing import Any, Literal, cast

import networkx as nx
import typer
import xmltodict
from lxml import etree as ET
=======
from typing import TYPE_CHECKING, Any, Literal

import networkx as nx

if TYPE_CHECKING:
    import xml.etree.ElementTree as ET
    from collections.abc import Iterator

    # from lxml import etree as ET
else:
    # Prefer lxml for performance, but gracefully fall back to the Python
    # standard-library implementation to avoid the hard dependency.
    # these follow a similar enough API that we can use the same code.
    try:
        from lxml import etree as ET
    except ImportError:  # pragma: no cover
        import xml.etree.ElementTree as ET

>>>>>>> e6d3dc66

from geff.metadata_schema import Axis, GeffMetadata
from geff.networkx.io import read_nx, write_nx

# TODO: extract _preliminary_checks() to a common module since similar code is already
# used in ctc_to_geff. Need to wait for CTC PR.


def _preliminary_checks(
    xml_path: Path,
    geff_path: Path,
    overwrite: bool,
) -> None:
    """Check the validity of input paths and clean up the output path if needed.

    Args:
        xml_path (Path): The path to the TrackMate XML file.
        geff_path (Path): The path to the GEFF file.
        overwrite (bool): Whether to overwrite the GEFF file if it already exists.

    Raises:
        FileNotFoundError: If the XML file does not exist.
        FileExistsError: If the GEFF file exists and overwrite is False.
    """
    if not xml_path.exists():
        raise FileNotFoundError(f"TrackMate XML file {xml_path} does not exist")

    if geff_path.exists() and not overwrite:
        raise FileExistsError(f"GEFF file {geff_path} already exists")

    if geff_path.exists() and overwrite:
        shutil.rmtree(geff_path)


def _get_units(
    element: ET.Element,
) -> dict[str, str]:
    """Extract units information from an XML element and return it as a dictionary.

    This function deep copies the attributes of the XML element into a dictionary,
    then clears the element to free up memory.

    Args:
        element (ET._Element): The XML element holding the units information.

    Returns:
        dict[str, str]: A dictionary containing the units information.
        Keys are 'spatialunits' and 'timeunits'.

    Warns:
        UserWarning: If the 'spatialunits' or 'timeunits' attributes are not found,
            defaulting them to 'pixel' and 'frame', respectively.
    """
    units = {}  # type: dict[str, str]
    if element.attrib:
        units = deepcopy(element.attrib)
    if "spatialunits" not in units:
        warnings.warn(
            "No space unit found in the XML file. Setting to 'pixel'.",
            stacklevel=2,
        )
        units["spatialunits"] = "pixel"  # TrackMate default value.
    if "timeunits" not in units:
        warnings.warn(
            "No time unit found in the XML file. Setting to 'frame'.",
            stacklevel=2,
        )
        units["timeunits"] = "frame"  # TrackMate default value.
    element.clear()  # We won't need it anymore so we free up some memory.
    # .clear() does not delete the element: it only removes all subelements
    # and clears or sets to `None` all attributes.
    return units


def _get_attributes_metadata(
    it: Iterator[tuple[str, ET.Element]],
    ancestor: ET.Element,
) -> dict[str, dict[str, str]]:
    """Extract the TrackMate model features to a attributes dictionary.

    The model features are divided in 3 categories: SpotFeatures, EdgeFeatures and
    TrackFeatures. Those features are regrouped under the FeatureDeclarations tag.
    Some other features are used in the Spot and Track tags but are not declared in
    the FeatureDeclarations tag.

    Args:
        it (Iterator[tuple[str, ET.Element]]): An iterator over XML elements.
        ancestor (ET._Element): The XML element that encompasses the information to be added.

    Returns:
        dict[str, dict[str, str]]: A dictionary where the keys are the attributes names
        and the values are dictionaries containing the attributes metadata as defined by TrackMate
        (name, shortname, dimension, isint).
    """
    attrs_md = {}
    event, element = next(it)
    while (event, element) != ("end", ancestor):
        # Features stored in the FeatureDeclarations tag.
        event, element = next(it)  # Feature.
        while (event, element) != ("end", ancestor):
            if element.tag == "Feature" and event == "start":
                attrs = deepcopy(element.attrib)
                attrs_md[attrs["feature"]] = attrs
                attrs_md[attrs["feature"]].pop("feature", None)
            element.clear()
            event, element = next(it)
    return attrs_md


def _convert_attributes(
    attrs: dict[str, Any],
    attrs_metadata: dict[str, dict[str, str]],
    attr_type: str,
) -> None:
    """
    Convert the values of the attributes from string to the correct data type.

    TrackMate features are either integers, floats or strings. The type to
    convert to is given by the attributes metadata.

    Args:
        attrs (dict[str, Any): The dictionary whose values we want to convert.
        attrs_metadata (dict[str, dict[str, str]]): The attributes metadata containing
        information on the expected data types for each attribute.
        attr_type (str): The type of the attribute to convert (node, edge, or lineage).

    Raises:
        ValueError: If an attribute value cannot be converted to the expected type.

    Warns:
        UserWarning: If an attribute is not found in the attributes metadata.
    """
    for key in attrs:
        if key in attrs_metadata:
            if attrs_metadata[key]["isint"] == "true":
                try:
                    attrs[key] = int(attrs[key])  # type: ignore
                except ValueError as err:
                    raise ValueError(f"Invalid integer value for {key}: {attrs[key]}") from err
            else:
                try:
                    attrs[key] = float(attrs[key])  # type: ignore
                except ValueError:
                    # Then it's a string and no need to convert.
                    pass
        elif key == "ID" or key == "ROI_N_POINTS":
            # IDs are always integers in TrackMate.
            attrs[key] = int(attrs[key])  # type: ignore
        elif key == "name":
            pass  # "name" is a string so we don't need to convert it.
        else:
            warnings.warn(
                f"{attr_type.capitalize()} attribute {key} not found in the attributes metadata.",
                stacklevel=2,
            )


def _convert_ROI_coordinates(
    element: ET.Element,
    attrs: dict[str, Any],
) -> None:
    """Extract, format and add ROI coordinates to the attributes dict.

    Args:
        element (ET._Element): Element from which to extract ROI coordinates.
        attrs (dict[str, Attribute]): Attributes dict to update with ROI coordinates.

    Raises:
        KeyError: If the "ROI_N_POINTS" attribute is not found in the attributes dict.
    """
    if "ROI_N_POINTS" not in attrs:
        raise KeyError(
            f"No key 'ROI_N_POINTS' in the attributes of current element '{element.tag}'."
        )
    if element.text:
        n_points = attrs["ROI_N_POINTS"]
        if not isinstance(n_points, int):
            raise TypeError("ROI_N_POINTS should be an integer")

        coords = [float(v) for v in element.text.split()]
        dim = len(coords) // n_points
        attrs["ROI_coords"] = [tuple(coords[i : i + dim]) for i in range(0, len(coords), dim)]

    else:
        attrs["ROI_coords"] = None


def _add_all_nodes(
    it: Iterator[tuple[str, ET.Element]],
    ancestor: ET.Element,
    attrs_md: dict[str, dict[str, str]],
    graph: nx.DiGraph,
) -> bool:
    """Add nodes and their attributes to a graph and return the presence of segmentation.

    All the elements that are descendants of `ancestor` are explored.

    Args:
        it (Iterator[tuple[str, ET.Element]]): An iterator over XML elements.
        ancestor (ET._Element): The XML element that encompasses the information to be added.
        attrs_md (dict[str, dict[str, str]]): The attributes metadata containing the
            expected node attributes.
        graph (nx.DiGraph): The graph to which the nodes will be added.

    Returns:
        bool: True if the model has segmentation data, False otherwise.

    Warns:
        UserWarning: If a node cannot be added to the graph due to missing attributes.
    """
    segmentation = False
    event, element = next(it)
    while (event, element) != ("end", ancestor):
        event, element = next(it)
        if element.tag == "Spot" and event == "end":
            # All items in element.attrib are parsed as strings but most
            # of them are numbers. So we need to do a conversion based
            # on these attributes type as defined in the attributes
            # metadata (attribute `isint`).
            attrs = deepcopy(element.attrib)
            _convert_attributes(attrs, attrs_md, "node")

            # The ROI coordinates are not stored in a tag attribute but in
            # the tag text. So we need to extract then format them.
            # In case of a single-point detection, the `ROI_N_POINTS` attribute
            # is not present.
            # TODO: waiting for polygons support in GEFF.
            # if segmentation:
            #     _convert_ROI_coordinates(element, attrs)
            # else:
            #     if "ROI_N_POINTS" in attrs:
            #         segmentation = True
            #         _convert_ROI_coordinates(element, attrs)

            # Adding the node and its attributes to the graph.
            try:
                graph.add_node(attrs["ID"], **attrs)
            except KeyError:
                warnings.warn(
                    f"No key 'ID' in the attributes of current element "
                    f"'{element.tag}'. Not adding this node to the graph.",
                    stacklevel=2,
                )
            finally:
                element.clear()

    return segmentation


def _add_edge(
    element: ET.Element,
    attrs_md: dict[str, dict[str, str]],
    graph: nx.DiGraph,
    current_track_id: int,
) -> None:
    """Add an edge between two nodes in the graph based on the XML element.

    This function extracts source and target node identifiers from the
    given XML element, along with any additional attributes defined
    within. It then adds an edge between these nodes in the specified
    graph. If the nodes have a 'TRACK_ID' attribute, it ensures consistency
    with the current track ID.

    Args:
        element (ET._Element): The XML element containing edge information.
        attrs_md (dict[str, dict[str, str]]): The attributes metadata containing
            the expected edge attributes.
        graph (nx.DiGraph): The graph to which the edge and its attributes will be added.
        current_track_id (int): Track ID of the track holding the edge.

    Raises:
        AssertionError: If the 'TRACK_ID' attribute of either the source or target node
            does not match the current track ID, indicating an inconsistency in track
            assignment.

    Warns:
        UserWarning: If an edge cannot be added due to missing required attributes.
    """
    attrs = deepcopy(element.attrib)
    _convert_attributes(attrs, attrs_md, "edge")
    try:
        entry_node_id = int(attrs["SPOT_SOURCE_ID"])
        exit_node_id = int(attrs["SPOT_TARGET_ID"])
    except KeyError:
        warnings.warn(
            f"No key 'SPOT_SOURCE_ID' or 'SPOT_TARGET_ID' in the attributes of "
            f"current element '{element.tag}'. Not adding this edge to the graph.",
            stacklevel=2,
        )
    else:
        graph.add_edge(entry_node_id, exit_node_id)
        nx.set_edge_attributes(graph, {(entry_node_id, exit_node_id): attrs})
        # Adding the current track ID to the nodes of the newly created
        # edge. This will be useful later to filter nodes by track and
        # add the saved tracks attributes (as returned by this method).
        err_msg = f"Incoherent track ID for nodes {entry_node_id} and {exit_node_id}."
        entry_node = graph.nodes[entry_node_id]
        if "TRACK_ID" not in entry_node:
            entry_node["TRACK_ID"] = current_track_id
        else:
            assert entry_node["TRACK_ID"] == current_track_id, err_msg
        exit_node = graph.nodes[exit_node_id]
        if "TRACK_ID" not in exit_node:
            exit_node["TRACK_ID"] = current_track_id
        else:
            assert exit_node["TRACK_ID"] == current_track_id, err_msg
    finally:
        element.clear()


def _build_tracks(
    iterator: Iterator[tuple[str, ET.Element]],
    ancestor: ET.Element,
    attrs_md: dict[str, dict[str, str]],
    graph: nx.DiGraph,
) -> list[dict[str, Any]]:
    """Add edges and their attributes to a graph based on the XML elements.

    This function explores all elements that are descendants of the
    specified `ancestor` element, adding edges and their attributes to
    the provided graph. It iterates through the XML elements using
    the provided iterator, extracting and processing relevant information
    to construct track attributes.

    Args:
        iterator (Iterator[tuple[str, ET.Element]]): An iterator over XML elements.
        ancestor (ET._Element): The XML element that encompasses the information to be added.
        attrs_md (dict[str, dict[str, str]]): The attributes metadata containing the
            expected edge attributes.
        graph (nx.DiGraph): The graph to which the edges and their attributes will be added.

    Returns:
        list[dict[str, Attribute]]: A list of dictionaries, each representing the
            attributes for a track.

    Raises:
        KeyError: If no TRACK_ID is found in the attributes of a Track element.
    """
    tracks_attrs = []
    current_track_id = None
    event, element = next(iterator)
    while (event, element) != ("end", ancestor):
        # Saving the current track information.
        if element.tag == "Track" and event == "start":
            attrs: dict[str, Any] = deepcopy(element.attrib)
            _convert_attributes(attrs, attrs_md, "lineage")
            tracks_attrs.append(attrs)
            try:
                current_track_id = attrs["TRACK_ID"]
            except KeyError as err:
                raise KeyError(
                    f"No key 'TRACK_ID' in the attributes of current element "
                    f"'{element.tag}'. Please check the XML file.",
                ) from err

        # Edge creation.
        if element.tag == "Edge" and event == "start":
            assert current_track_id is not None, "No current track ID."
            _add_edge(element, attrs_md, graph, current_track_id)

        event, element = next(iterator)

    return tracks_attrs


def _get_filtered_tracks_ID(
    iterator: Iterator[tuple[str, ET.Element]],
    ancestor: ET.Element,
) -> list[int]:
    """
    Extract and return a list of track IDs identifying the tracks to keep.

    Args:
        iterator (Iterator[tuple[str, ET.Element]]): An iterator over XML elements.
        ancestor (ET._Element): The XML element that encompasses the information to be added.

    Returns:
        list[int]: List of tracks ID to identify the tracks to keep.

    Warns:
        UserWarning: If the "TRACK_ID" attribute is not found in the attributes.
    """
    filtered_tracks_ID = []
    event, element = next(iterator)
    attrs = deepcopy(element.attrib)
    try:
        filtered_tracks_ID.append(int(attrs["TRACK_ID"]))
    except KeyError:
        warnings.warn(
            f"No key 'TRACK_ID' in the attributes of current element "
            f"'{element.tag}'. Ignoring this track.",
            stacklevel=2,
        )

    while (event, element) != ("end", ancestor):
        event, element = next(iterator)
        if element.tag == "TrackID" and event == "start":
            attrs = deepcopy(element.attrib)
            try:
                filtered_tracks_ID.append(int(attrs["TRACK_ID"]))
            except KeyError:
                warnings.warn(
                    f"No key 'TRACK_ID' in the attributes of current element "
                    f"'{element.tag}'. Ignoring this track.",
                    stacklevel=2,
                )

    return filtered_tracks_ID


def _build_data(
    xml_path: Path,
    discard_filtered_spots: bool = False,
    discard_filtered_tracks: bool = False,
) -> tuple[nx.DiGraph, dict[str, str]]:
    """Read an XML file and convert the model data into several graphs.

    All TrackMate tracks and their associated data described in the XML file
    are modeled as a networkX graph. Spots are modeled as graph
    nodes, and edges as graph edges. Spot, edge and track features are
    stored in node, edge and graph attributes, respectively.

    Args:
        xml_path (Path): Path of the XML file to process.
        discard_filtered_spots (bool, optional): True to discard the spots
            filtered out in TrackMate, False otherwise. False by default.
        discard_filtered_tracks (bool, optional): True to discard the tracks
            filtered out in TrackMate, False otherwise. False by default.

    Returns:
        nx.DiGraph: A NetworkX graph representing the TrackMate data.
        dict[str, str]: A dictionary containing the units of the model, with keys
            'spatialunits' and 'timeunits'.
    """
    graph = nx.DiGraph()

    # So as not to load the entire XML file into memory at once, we're
    # using an iterator to browse over the tags one by one.
    # The events 'start' and 'end' correspond respectively to the opening
    # and the closing of the considered tag.
    with open(xml_path, "rb") as f:
        it = ET.iterparse(f, events=["start", "end"])
        _, root = next(it)  # Saving the root of the tree for later cleaning.

        for event, element in it:
            if element.tag == "Model" and event == "start":
                units = _get_units(element)
                root.clear()  # Cleaning the tree to free up some memory.
                # All the browsed subelements of `root` are deleted.

            # Get the spot, edge and track features and add them to the
            # attributes metadata.
            if element.tag == "FeatureDeclarations" and event == "start":
                attrs_md = _get_attributes_metadata(it, element)
                root.clear()

            # Adding the spots as nodes.
            if element.tag == "AllSpots" and event == "start":
                # TODO: segmentation will be used when GEFF supports polygons.
                # segmentation = _add_all_nodes(it, element, attrs_md, graph)
                _add_all_nodes(it, element, attrs_md, graph)
                root.clear()

            # Adding the tracks as edges.
            if element.tag == "AllTracks" and event == "start":
                # TODO: implement storage of track attributes.
                # tracks_attrs = _build_tracks(it, element, attrs_md, graph)
                _build_tracks(it, element, attrs_md, graph)
                root.clear()

                # Removal of filtered spots / nodes.
                if discard_filtered_spots:
                    # Those nodes belong to no tracks: they have a degree of 0.
                    lone_nodes = [n for n, d in graph.degree if d == 0]
                    graph.remove_nodes_from(lone_nodes)

            # Filtering out tracks.
            if element.tag == "FilteredTracks" and event == "start":
                # Removal of filtered tracks.
                id_to_keep = _get_filtered_tracks_ID(it, element)
                if discard_filtered_tracks:
                    to_remove = [n for n, t in graph.nodes(data="TRACK_ID") if t not in id_to_keep]
                    graph.remove_nodes_from(to_remove)

            if element.tag == "Model" and event == "end":
                break

    return graph, units


def _get_trackmate_version(
    xml_path: Path,
) -> str:
    """
    Extract the version of TrackMate used to generate the XML file.

    Args:
    xml_path (Path): The file path of the XML file to be parsed.

    Returns:
        str: The version of TrackMate used to generate the XML file.
            If the version cannot be found, "unknown" is returned.
    """
    with open(xml_path, "rb") as f:
        it = ET.iterparse(f, tag="TrackMate", events=["start"])
        for _, element in it:
            return str(element.attrib["version"])
    return "unknown"


def _get_specific_tags(
    xml_path: Path,
    tag_names: list[str],
) -> dict[str, dict[str, Any]]:
    """
    Extract specific tags from an XML file and returns them in a dictionary.

    This function parses an XML file, searching for specific tag names
    provided by the user. Once a tag is found, the children elements
    are extracted and stored in a dictionary with the tag name as the key.
    The search stops when all specified tags have been found
    or when the end of the file is reached.

    Args:
    xml_path (Path): The file path of the XML file to be parsed.
    tag_names (list[str]): A list of tag names to search for in the XML file.

    Returns:
        dict[str, dict[str, Any]]: A dictionary where each key is a tag name
        that was found in the XML file, and the corresponding value is a nested
        dictionary representing the XML structure of that tag.
    """
    with open(xml_path, "rb") as f:
        it = ET.iterparse(f, tag=tag_names, events=["start", "end"])
        dict_tags = {}
        for event, element in it:
            if event == "start":
                dict_tags[element.tag] = xmltodict.parse(ET.tostring(element))
                tag_names.remove(element.tag)
                if not tag_names:
                    # All the tags have been found.
                    break

            if event == "end":
                element.clear()

    return dict_tags


def _extract_image_path(settings_md: dict[str, dict[str, Any]]) -> str | None:
    """Extract the image path from the TrackMate settings metadata.

    Args:
        settings_md (dict[str, dict[str, Any]]): The settings metadata extracted from the XML file.

    Returns:
        str | None: The image path if found, otherwise None.

    Warnings:
        UserWarning: If the 'Settings' or 'ImageData' tags are not found in the XML file,
            or if the image path cannot be constructed from the available data.
    """
    settings = settings_md.get("Settings", None)
    if settings is None:
        warnings.warn(
            (
                "No 'Settings' tag found in the XML file. "
                "The GEFF file will not point to a related image."
            ),
            stacklevel=2,
        )
        return None
    image_data = settings.get("ImageData", None)
    if image_data is None:
        warnings.warn(
            (
                "No 'ImageData' tag found in the XML file. "
                "The GEFF file will not point to a related image."
            ),
            stacklevel=2,
        )
        return None

    filename = image_data.get("@filename", None)
    folder = image_data.get("@folder", None)
    if not filename and not folder:
        warnings.warn(
            "No image path found in the XML file. The GEFF file will not point to a related image.",
            stacklevel=2,
        )
        return None
    elif not filename:
        warnings.warn(
            "No image name found in the XML file. The GEFF file will only point to a folder.",
            stacklevel=2,
        )
        return str(Path(folder))
    elif not folder:
        warnings.warn(
            "No image folder found in the XML file. "
            "The GEFF file will only point to an image name.",
            stacklevel=2,
        )
        return str(Path(filename))
    else:
        return str(Path(folder) / filename)


def _validate_feature_key(key: str | None, feat_type: str) -> str:
    """Validate and return the feature key.

    Args:
        key: The feature key from the XML.
        feat_type: The feature type for error messages.

    Returns:
        The validated feature key.

    Raises:
        ValueError: If the key is None or missing.
    """
    if key is None:
        raise ValueError(
            f"Missing field 'feature' in 'FeatureDeclarations' {feat_type} tag. "
            "Please check the XML file."
        )
    return key


def _get_feature_name(feat_md: dict[str, Any], key: str, feat_type: str) -> str:
    """Extract and validate the feature name, using key as fallback.

    Args:
        feat_md: The feature metadata dictionary.
        key: The feature key to use as fallback.
        feat_type: The feature type for warning messages.

    Returns:
        The feature name.
    """
    name = feat_md.get("@name")
    if name is None:
        warnings.warn(
            f"Missing field 'name' in 'FeatureDeclarations' {feat_type} tag. "
            "Using the feature identifier as name.",
            stacklevel=3,
        )
        name = key
    return name


def _get_feature_shortname(feat_md: dict[str, Any], key: str, feat_type: str) -> str:
    """Extract and validate the feature shortname, using key as fallback.

    Args:
        feat_md: The feature metadata dictionary.
        key: The feature key to use as fallback.
        feat_type: The feature type for warning messages.

    Returns:
        The feature shortname.
    """
    shortname = feat_md.get("@shortname")
    if shortname is None:
        warnings.warn(
            f"Missing field 'shortname' in 'FeatureDeclarations' {feat_type} tag. "
            "Using the feature identifier as shortname.",
            stacklevel=3,
        )
        shortname = key
    return shortname


def _get_feature_dimension(feat_md: dict[str, Any], feat_type: str) -> str | None:
    """Extract and process the feature dimension.

    Args:
        feat_md: The feature metadata dictionary.
        feat_type: The feature type for warning messages.

    Returns:
        The feature dimension or None.
    """
    dimension = feat_md.get("@dimension")
    if dimension is None:
        warnings.warn(
            f"Missing field 'dimension' in 'FeatureDeclarations' {feat_type} tag. "
            "Using None as dimension.",
            stacklevel=3,
        )
        return None
    return None if dimension == "NONE" else dimension


def _get_feature_dtype(feat_md: dict[str, Any], feat_type: str) -> str:
    """Extract and convert the feature data type.

    Args:
        feat_md: The feature metadata dictionary.
        feat_type: The feature type for error messages.

    Returns:
        The feature data type ('int' or 'float').

    Raises:
        ValueError: If the dtype field is missing.
    """
    dtype = feat_md.get("@isint")
    if dtype is None:
        raise ValueError(
            f"Missing field 'isint' in 'FeatureDeclarations' {feat_type} tag. "
            "Please check the XML file."
        )
    return "int" if dtype == "true" else "float"


def _process_feature_metadata(
    feat_md: dict[str, Any], feat_type: str, prop_type: str, props_metadata: dict[str, Any]
) -> None:
    """Process a single feature metadata entry and add it to props_metadata.

    Args:
        feat_md: The feature metadata dictionary from XML.
        feat_type: The feature type (for error/warning messages).
        prop_type: The property type (node, edge, or lineage).
        props_metadata: The dictionary to update with the processed metadata.

    Raises:
        ValueError: If the feature key is missing or duplicated.
    """
    key = _validate_feature_key(feat_md.get("@feature"), feat_type)

    if key in props_metadata:
        raise ValueError(
            f"Duplicate feature identifier '{key}' found in 'FeatureDeclarations' tag."
        )

    props_metadata[key] = {
        "name": _get_feature_name(feat_md, key, feat_type),
        "shortname": _get_feature_shortname(feat_md, key, feat_type),
        "dimension": _get_feature_dimension(feat_md, feat_type),
        "dtype": _get_feature_dtype(feat_md, feat_type),
        "prop_type": prop_type,
    }


def _extract_props_metadata(xml_path: Path) -> dict[str, Any]:
    """Extract properties metadata from the TrackMate XML file.

    Args:
        xml_path: The file path of the XML file to be parsed.

    Returns:
        dict[str, Any]
            A dictionary containing the properties metadata extracted from the XML file.

    Raises:
        ValueError: If the 'FeatureDeclarations' tag is not found in the XML file,
            if a required field is missing in the 'FeatureDeclarations' tag,
            or if a duplicate feature identifier is found.

    Warnings:
        UserWarning: If a feature identifier is missing a 'name' or 'shortname'
            field in the 'FeatureDeclarations' tag, a default value will be used.
            If a feature identifier is missing a 'dimension' field in the 'FeatureDeclarations' tag,
            None will be used.
    """
    tags_data = _get_specific_tags(xml_path, ["FeatureDeclarations"])
    if "FeatureDeclarations" not in tags_data:
        raise ValueError(
            "No 'FeatureDeclarations' tag found in the XML file. Please check the XML file."
        )

    xml_md = tags_data["FeatureDeclarations"].get("FeatureDeclarations", {})
    props_metadata = {}  # type: dict[str, Any]

    # Mapping from TrackMate feature types to GEFF property types
    mapping_feat_type = {
        "SpotFeatures": "node",
        "EdgeFeatures": "edge",
        "TrackFeatures": "lineage",
    }

    for feat_type, feat_tag in xml_md.items():
        prop_type = mapping_feat_type[feat_type]
        for feats_md in feat_tag.values():
            if isinstance(feats_md, dict):
                feats_md = [feats_md]
            for feat_md in feats_md:
                _process_feature_metadata(feat_md, feat_type, prop_type, props_metadata)

    return props_metadata


def _build_geff_metadata(
    xml_path: Path,
    units: dict[str, str],
    img_path: str | None,
    trackmate_metadata: dict[str, dict[str, Any]],
    props_metadata: dict[str, Any],
) -> GeffMetadata:
    """Create GEFF metadata from TrackMate XML data.

    Args:
        xml_path (Path): The path to the TrackMate XML file.
        units (dict[str, str]): A dictionary containing the units of the model.
        img_path (str | None): The path to the related image file.
        trackmate_metadata (dict[str, dict[str, Any]]): The TrackMate metadata extracted
            from the XML file.
        props_metadata (dict[str, Any]): The properties metadata extracted from the XML file.

    Returns:
        GeffMetadata: The constructed GEFF metadata object.
    """
    extra = {
        "trackmate_version": _get_trackmate_version(xml_path),
        "provenance": "trackmate",
        "props_metadata": props_metadata,  # FeatureDeclarations in TrackMate
        "trackmate": {
            "log": trackmate_metadata.get("Log", None),
            "settings": trackmate_metadata.get("Settings", None),
            "gui_state": trackmate_metadata.get("GUIState", None),
            "display_settings": trackmate_metadata.get("DisplaySettings", None),
        },
    }

    return GeffMetadata(
        axes=[
            Axis(name="POSITION_X", type="space", unit=units.get("spatialunits", "pixel")),
            Axis(name="POSITION_Y", type="space", unit=units.get("spatialunits", "pixel")),
            Axis(name="POSITION_Z", type="space", unit=units.get("spatialunits", "pixel")),
            Axis(name="POSITION_T", type="time", unit=units.get("timeunits", "frame")),
        ],
        directed=True,
        track_node_props={"lineage": "TRACK_ID"},
        related_objects=[{"type": "image", "path": img_path}],
        extra=extra,
    )


def from_trackmate_xml_to_geff(
    xml_path: Path | str,
    geff_path: Path | str,
    discard_filtered_spots: bool = False,
    discard_filtered_tracks: bool = False,
    overwrite: bool = False,
    zarr_format: Literal[2, 3] = 2,
) -> None:
    """
    Convert a TrackMate XML file to a GEFF file.

    Args:
        xml_path (Path | str): The path to the TrackMate XML file.
        geff_path (Store): The path to the GEFF file.
        discard_filtered_spots (bool, optional): True to discard the spots
            filtered out in TrackMate, False otherwise. False by default.
        discard_filtered_tracks (bool, optional): True to discard the tracks
            filtered out in TrackMate, False otherwise. False by default.
        overwrite (bool, optional): Whether to overwrite the GEFF file if it already exists.
        zarr_format (Literal[2, 3], optional): The version of zarr to write. Defaults to 2.
    """
    xml_path = Path(xml_path)
    geff_path = Path(geff_path).with_suffix(".geff")
    _preliminary_checks(xml_path, geff_path, overwrite=overwrite)

    # Data
    graph, units = _build_data(
        xml_path=xml_path,
        discard_filtered_spots=discard_filtered_spots,
        discard_filtered_tracks=discard_filtered_tracks,
    )

    # Metadata
    tm_md = _get_specific_tags(xml_path, ["Log", "Settings", "GUIState", "DisplaySettings"])
    img_path = _extract_image_path(tm_md.get("Settings", {}))
    props_metadata = _extract_props_metadata(xml_path)
    metadata = _build_geff_metadata(
        xml_path=xml_path,
        units=units,
        img_path=img_path,
        trackmate_metadata=tm_md,
        props_metadata=props_metadata,
    )

    write_nx(
        graph,
        store=geff_path,
        metadata=metadata,
        zarr_format=zarr_format,
<<<<<<< HEAD
    )


def from_trackmate_xml_to_geff_cli(
    xml_path: Path,
    geff_path: Path,
    discard_filtered_spots: bool = False,
    discard_filtered_tracks: bool = False,
    overwrite: bool = False,
    zarr_format: int = 2,  # type: ignore
    # because of Typer not supporting Literal types
) -> None:
    """
    Convert a TrackMate XML file to a GEFF file.

    Args:
        xml_path (Path | str): The path to the TrackMate XML file.
        geff_path (Path | str): The path to the GEFF file.
        discard_filtered_spots (bool, optional): True to discard the spots
            filtered out in TrackMate, False otherwise. False by default.
        discard_filtered_tracks (bool, optional): True to discard the tracks
            filtered out in TrackMate, False otherwise. False by default.
        overwrite (bool, optional): Whether to overwrite the GEFF file if it already exists.
        zarr_format (Literal[2, 3], optional): The version of zarr to write. Defaults to 2.
    """
    from_trackmate_xml_to_geff(
        xml_path=xml_path,
        geff_path=geff_path,
        discard_filtered_spots=discard_filtered_spots,
        discard_filtered_tracks=discard_filtered_tracks,
        overwrite=overwrite,
        zarr_format=cast("Literal[2, 3]", zarr_format),
    )


app = typer.Typer()
app.command()(from_trackmate_xml_to_geff_cli)


if __name__ == "__main__":
    # app()

    xml_file = "tests/data/FakeTracks.xml"
    geff_file = (
        "C:/Users/lxenard/Documents/Janelia_Cell_Trackathon/test_trackmate_to_geff/FakeTracks.geff"
    )
    from_trackmate_xml_to_geff(
        xml_path=xml_file,
        geff_path=geff_file,
        # discard_filtered_spots=False,
        # discard_filtered_tracks=False,
        overwrite=True,
    )

    graph, md = read_nx(store=geff_file, validate=True)
    print(graph)
    print(md)
=======
    )
>>>>>>> e6d3dc66
<|MERGE_RESOLUTION|>--- conflicted
+++ resolved
@@ -4,17 +4,11 @@
 import warnings
 from copy import deepcopy
 from pathlib import Path
-<<<<<<< HEAD
-from typing import Any, Literal, cast
 
 import networkx as nx
 import typer
 import xmltodict
-from lxml import etree as ET
-=======
-from typing import TYPE_CHECKING, Any, Literal
-
-import networkx as nx
+from typing import TYPE_CHECKING, Any, Literal, cast
 
 if TYPE_CHECKING:
     import xml.etree.ElementTree as ET
@@ -29,8 +23,6 @@
         from lxml import etree as ET
     except ImportError:  # pragma: no cover
         import xml.etree.ElementTree as ET
-
->>>>>>> e6d3dc66
 
 from geff.metadata_schema import Axis, GeffMetadata
 from geff.networkx.io import read_nx, write_nx
@@ -920,7 +912,6 @@
         store=geff_path,
         metadata=metadata,
         zarr_format=zarr_format,
-<<<<<<< HEAD
     )
 
 
@@ -977,7 +968,4 @@
 
     graph, md = read_nx(store=geff_file, validate=True)
     print(graph)
-    print(md)
-=======
-    )
->>>>>>> e6d3dc66
+    print(md)