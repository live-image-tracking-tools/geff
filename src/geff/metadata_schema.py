from __future__ import annotations

import json
import warnings
from collections.abc import Sequence  # noqa: TC003
from importlib.metadata import version
from pathlib import Path
from typing import Literal

import zarr
from pydantic import BaseModel, Field, model_validator
from pydantic.config import ConfigDict

from .affine import Affine  # noqa: TC001 # Needed at runtime for Pydantic validation
from .units import (
    VALID_AXIS_TYPES,
    VALID_SPACE_UNITS,
    VALID_TIME_UNITS,
    validate_axis_type,
    validate_space_unit,
    validate_time_unit,
)

VERSION_PATTERN = r"^\d+\.\d+(?:\.\d+)?(?:\.dev\d+)?(?:\+[a-zA-Z0-9]+)?"


class Axis(BaseModel):
    name: str
    type: str | None = None
    unit: str | None = None
    min: float | None = None
    max: float | None = None

    @model_validator(mode="after")
    def _validate_model(self) -> Axis:
        if (self.min is None) != (self.max is None):  # type: ignore
            raise ValueError(
                f"Min and max must both be None or neither: got min {self.min} and max {self.max}"
            )
        if self.min is not None and self.min > self.max:  # type: ignore
            raise ValueError(f"Min {self.min} is greater than max {self.max}")

        if self.type is not None and not validate_axis_type(self.type):  # type: ignore
            warnings.warn(
                f"Type {self.type} not in valid types {VALID_AXIS_TYPES}. "
                "Reader applications may not know what to do with this information.",
                stacklevel=2,
            )

        if self.type == "space" and not validate_space_unit(self.unit):  # type: ignore
            warnings.warn(
                f"Spatial unit {self.unit} not in valid OME-Zarr units {VALID_SPACE_UNITS}. "
                "Reader applications may not know what to do with this information.",
                stacklevel=2,
            )
        elif self.type == "time" and not validate_time_unit(self.unit):  # type: ignore
            warnings.warn(
                f"Temporal unit {self.unit} not in valid OME-Zarr units {VALID_TIME_UNITS}. "
                "Reader applications may not know what to do with this information.",
                stacklevel=2,
            )

        return self


def axes_from_lists(
    axis_names: Sequence[str] | None = None,
    axis_units: Sequence[str | None] | None = None,
    axis_types: Sequence[str | None] | None = None,
    roi_min: Sequence[float | None] | None = None,
    roi_max: Sequence[float | None] | None = None,
) -> list[Axis]:
    """Create a list of Axes objects from lists of axis names, units, types, mins,
    and maxes. If axis_names is None, there are no spatial axes and the list will
    be empty. Nones for all other arguments will omit them from the axes.

    All provided arguments must have the same length. If an argument should not be specified
    for a single property, use None.

    Args:
        axis_names (list[str] | None, optional): Names of properties for spatiotemporal
            axes. Defaults to None.
        axis_units (list[str | None] | None, optional): Units corresponding to named properties.
            Defaults to None.
        axis_types (list[str | None] | None, optional): Axis type for each property.
            Choose from "space", "time", "channel". Defaults to None.
        roi_min (list[float | None] | None, optional): Minimum value for each property.
            Defaults to None.
        roi_max (list[float | None] | None, optional): Maximum value for each property.
            Defaults to None.

    Returns:
        list[Axis]:
    """
    axes: list[Axis] = []
    if axis_names is None:
        return axes

    dims = len(axis_names)
    if axis_types is not None:
        assert len(axis_types) == dims, (
            "The number of axis types has to match the number of axis names"
        )

    if axis_units is not None:
        assert len(axis_units) == dims, (
            "The number of axis types has to match the number of axis names"
        )

    for i in range(len(axis_names)):
        axes.append(
            Axis(
                name=axis_names[i],
                type=axis_types[i] if axis_types is not None else None,
                unit=axis_units[i] if axis_units is not None else None,
                min=roi_min[i] if roi_min is not None else None,
                max=roi_max[i] if roi_max is not None else None,
            )
        )
    return axes


class GeffMetadata(BaseModel):
    """
    Geff metadata schema to validate the attributes json file in a geff zarr
    """

    # this determines the title of the generated json schema
    model_config = ConfigDict(
        title="geff_metadata",
        validate_assignment=True,
    )

    geff_version: str = Field(
        ...,
        pattern=VERSION_PATTERN,
        description=(
            "Geff version string following semantic versioning (MAJOR.MINOR.PATCH), "
            "optionally with .devN and/or +local parts (e.g., 0.3.1.dev6+g61d5f18).\n"
            "If not provided, the version will be set to the current geff package version."
        ),
    )
    directed: bool
    axes: Sequence[Axis] | None = Field(
        None,
        description="Optional list of Axis objects defining the axes of each node in the graph.\n"
        "Each object's `name` must be an existing attribute on the nodes. The optional `type` key"
        "must be one of `space`, `time` or `channel`, though readers may not use this information. "
        "Each axis can additionally optionally define a `unit` key, which should match the valid"
        "OME-Zarr units, and `min` and `max` keys to define the range of the axis.",
    )
<<<<<<< HEAD
    track_node_properties: dict[Literal["lineage", "tracklet"], str] | None = Field(
        None,
        description=(
            "Node properties denoting tracklet and/or lineage IDs.\n"
            "A tracklet is defined as a simple path of connected nodes "
            "where the terminating node has incoming degree 1 and any outgoing degree, "
            "and other nodes along the path have in/out degree of at most 1.\n"
            "A lineage is defined as a weakly connected component on the graph.\n"
            "The dictionary can store one or both of 'tracklet' or 'lineage' keys."
        ),
=======
    affine: Affine | None = Field(
        None,
        description="Affine transformation matrix to transform the graph coordinates to the "
        "physical coordinates. The matrix must have the same number of dimensions as the number of "
        "axes in the graph.",
>>>>>>> a34ef9b5
    )

    @model_validator(mode="before")
    @classmethod
    def _validate_model_before(cls, values: dict) -> dict:
        if values.get("geff_version") is None:
            values["geff_version"] = version("geff")
        return values

    @model_validator(mode="after")
    def _validate_model_after(self) -> GeffMetadata:
        # Axes names must be unique
        if self.axes is not None:
            names = [ax.name for ax in self.axes]
            if len(names) != len(set(names)):
                raise ValueError(f"Duplicate axes names found in {names}")

            if self.affine is not None:
                if self.affine.ndim != len(self.axes):
                    raise ValueError(
                        f"Affine transformation matrix must have {len(self.axes)} dimensions, "
                        f"got {self.affine.ndim}"
                    )

        return self

    def write(self, group: zarr.Group | Path | str):
        """Helper function to write GeffMetadata into the zarr geff group.

        Args:
            group (zarr.Group | Path): The geff group to write the metadata to
        """
        if isinstance(group, Path | str):
            group = zarr.open(group)

        group.attrs["geff"] = self.model_dump(mode="json")

    @classmethod
    def read(cls, group: zarr.Group | Path) -> GeffMetadata:
        """Helper function to read GeffMetadata from a zarr geff group.

        Args:
            group (zarr.Group | Path): The zarr group containing the geff metadata

        Returns:
            GeffMetadata: The GeffMetadata object
        """
        if isinstance(group, Path):
            group = zarr.open(group)

        # Check if geff_version exists in zattrs
        if "geff" not in group.attrs:
            raise ValueError(
                f"No geff key found in {group}. This may indicate the path is incorrect or "
                f"zarr group name is not specified (e.g. /dataset.zarr/tracks/ instead of "
                f"/dataset.zarr/)."
            )

        return cls(**group.attrs["geff"])


class GeffSchema(BaseModel):
    geff: GeffMetadata = Field(..., description="geff_metadata")


def write_metadata_schema(outpath: Path):
    """Write the current geff metadata schema to a json file

    Args:
        outpath (Path): The file to write the schema to
    """
    metadata_schema = GeffSchema.model_json_schema()
    with open(outpath, "w") as f:
        f.write(json.dumps(metadata_schema, indent=2))<|MERGE_RESOLUTION|>--- conflicted
+++ resolved
@@ -149,7 +149,6 @@
         "Each axis can additionally optionally define a `unit` key, which should match the valid"
         "OME-Zarr units, and `min` and `max` keys to define the range of the axis.",
     )
-<<<<<<< HEAD
     track_node_properties: dict[Literal["lineage", "tracklet"], str] | None = Field(
         None,
         description=(
@@ -160,13 +159,11 @@
             "A lineage is defined as a weakly connected component on the graph.\n"
             "The dictionary can store one or both of 'tracklet' or 'lineage' keys."
         ),
-=======
     affine: Affine | None = Field(
         None,
         description="Affine transformation matrix to transform the graph coordinates to the "
         "physical coordinates. The matrix must have the same number of dimensions as the number of "
         "axes in the graph.",
->>>>>>> a34ef9b5
     )
 
     @model_validator(mode="before")
