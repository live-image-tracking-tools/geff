--- conflicted
+++ resolved
@@ -2,11 +2,8 @@
 
 import json
 import warnings
-<<<<<<< HEAD
 from collections.abc import Sequence  # noqa: TC003
-=======
 from importlib.metadata import version
->>>>>>> eb999475
 from pathlib import Path
 
 import zarr
