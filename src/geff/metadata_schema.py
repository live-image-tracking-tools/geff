--- conflicted
+++ resolved
@@ -174,9 +174,14 @@
             "If not provided, the version will be set to the current geff package version."
         ),
     )
-<<<<<<< HEAD
-    directed: bool
-    axes: Sequence[Axis] | None = None
+    directed: bool = Field(description="True if the graph is directed, otherwise False.")
+    axes: Sequence[Axis] | None = Field(
+        None,
+        description="Optional list of Axis objects defining the axes of each node in the graph.\n"
+        "Each object's `name` must be an existing attribute on the nodes. The optional `type` key"
+        "must be one of `space`, `time` or `channel`, though readers may not use this information. "
+        "Each axis can additionally optionally define a `unit` key, which should match the valid"
+        "OME-Zarr units, and `min` and `max` keys to define the range of the axis.",
     related_objects: Sequence[RelatedObject] | None = Field(
         None,
         description=(
@@ -189,16 +194,6 @@
             "The 'label_prop' is only valid for type 'labels' and specifies the node property "
             "that will be used to identify the labels in the related object. "
         ),
-=======
-    directed: bool = Field(description="True if the graph is directed, otherwise False.")
-    axes: Sequence[Axis] | None = Field(
-        None,
-        description="Optional list of Axis objects defining the axes of each node in the graph.\n"
-        "Each object's `name` must be an existing attribute on the nodes. The optional `type` key"
-        "must be one of `space`, `time` or `channel`, though readers may not use this information. "
-        "Each axis can additionally optionally define a `unit` key, which should match the valid"
-        "OME-Zarr units, and `min` and `max` keys to define the range of the axis.",
->>>>>>> aa55f552
     )
 
     @model_validator(mode="before")
