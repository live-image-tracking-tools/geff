from __future__ import annotations

import json
import warnings
from collections.abc import Sequence  # noqa: TC003
from importlib.metadata import version
from pathlib import Path

import zarr
from pydantic import BaseModel, Field, model_validator
from pydantic.config import ConfigDict

from .affine import Affine  # noqa: TC001 # Needed at runtime for Pydantic validation
from .units import (
    VALID_AXIS_TYPES,
    VALID_SPACE_UNITS,
    VALID_TIME_UNITS,
    validate_axis_type,
    validate_space_unit,
    validate_time_unit,
)

VERSION_PATTERN = r"^\d+\.\d+(?:\.\d+)?(?:\.dev\d+)?(?:\+[a-zA-Z0-9]+)?"


class Axis(BaseModel):
    name: str
    type: str | None = None
    unit: str | None = None
    min: float | None = None
    max: float | None = None

    @model_validator(mode="after")
    def _validate_model(self) -> Axis:
        if (self.min is None) != (self.max is None):  # type: ignore
            raise ValueError(
                f"Min and max must both be None or neither: got min {self.min} and max {self.max}"
            )
        if self.min is not None and self.min > self.max:  # type: ignore
            raise ValueError(f"Min {self.min} is greater than max {self.max}")

        if self.type is not None and not validate_axis_type(self.type):  # type: ignore
            warnings.warn(
                f"Type {self.type} not in valid types {VALID_AXIS_TYPES}. "
                "Reader applications may not know what to do with this information.",
                stacklevel=2,
            )

        if self.type == "space" and not validate_space_unit(self.unit):  # type: ignore
            warnings.warn(
                f"Spatial unit {self.unit} not in valid OME-Zarr units {VALID_SPACE_UNITS}. "
                "Reader applications may not know what to do with this information.",
                stacklevel=2,
            )
        elif self.type == "time" and not validate_time_unit(self.unit):  # type: ignore
            warnings.warn(
                f"Temporal unit {self.unit} not in valid OME-Zarr units {VALID_TIME_UNITS}. "
                "Reader applications may not know what to do with this information.",
                stacklevel=2,
            )

        return self


def axes_from_lists(
    axis_names: Sequence[str] | None = None,
    axis_units: Sequence[str | None] | None = None,
    axis_types: Sequence[str | None] | None = None,
    roi_min: Sequence[float | None] | None = None,
    roi_max: Sequence[float | None] | None = None,
) -> list[Axis]:
    """Create a list of Axes objects from lists of axis names, units, types, mins,
    and maxes. If axis_names is None, there are no spatial axes and the list will
    be empty. Nones for all other arguments will omit them from the axes.

    All provided arguments must have the same length. If an argument should not be specified
    for a single property, use None.

    Args:
        axis_names (list[str] | None, optional): Names of properties for spatiotemporal
            axes. Defaults to None.
        axis_units (list[str | None] | None, optional): Units corresponding to named properties.
            Defaults to None.
        axis_types (list[str | None] | None, optional): Axis type for each property.
            Choose from "space", "time", "channel". Defaults to None.
        roi_min (list[float | None] | None, optional): Minimum value for each property.
            Defaults to None.
        roi_max (list[float | None] | None, optional): Maximum value for each property.
            Defaults to None.

    Returns:
        list[Axis]:
    """
    axes: list[Axis] = []
    if axis_names is None:
        return axes

    dims = len(axis_names)
    if axis_types is not None:
        assert len(axis_types) == dims, (
            "The number of axis types has to match the number of axis names"
        )

    if axis_units is not None:
        assert len(axis_units) == dims, (
            "The number of axis types has to match the number of axis names"
        )

    for i in range(len(axis_names)):
        axes.append(
            Axis(
                name=axis_names[i],
                type=axis_types[i] if axis_types is not None else None,
                unit=axis_units[i] if axis_units is not None else None,
                min=roi_min[i] if roi_min is not None else None,
                max=roi_max[i] if roi_max is not None else None,
            )
        )
    return axes


<<<<<<< HEAD
class DisplayHint(BaseModel):
    """Metadata indicating how spatiotemporal axes are displayed by a viewer"""

    display_horizontal: str = Field(
        ..., description="Which spatial axis to use for horizontal display"
    )
    display_vertical: str = Field(..., description="Which spatial axis to use for vertical display")
    display_depth: str | None = Field(
        None, description="Optional, which spatial axis to use for depth display"
    )
    display_time: str | None = Field(
        None, description="Optional, which temporal axis to use for time"
    )

=======
class RelatedObject(BaseModel):
    type: str = Field(
        ...,
        description=(
            "Type of the related object. 'labels' for label objects, "
            "'image' for image objects. Other types are also allowed, but may not be "
            "recognized by reader applications. "
        ),
    )
    path: str = Field(
        ...,
        description=(
            "Path of the related object within the zarr group, relative "
            "to the geff zarr-attributes file. "
            "It is strongly recommended all related objects are stored as siblings "
            "of the geff group within the top-level zarr group."
        ),
    )
    label_prop: str | None = Field(
        None,
        description=(
            "Property name for label objects. This is the node property that will be used "
            "to identify the labels in the related object. "
            "This is only valid for type 'labels'."
        ),
    )

    @model_validator(mode="after")
    def _validate_model(self) -> RelatedObject:
        if self.type != "labels" and self.label_prop is not None:
            raise ValueError(
                f"label_prop {self.label_prop} is only valid for type 'labels', "
                f"but got type {self.type}."
            )
        if self.type not in ["labels", "image"]:
            warnings.warn(
                f"Got type {self.type} for related object, "
                "which might not be recognized by reader applications. ",
                stacklevel=2,
            )
        return self

>>>>>>> 3a71946b

class GeffMetadata(BaseModel):
    """
    Geff metadata schema to validate the attributes json file in a geff zarr
    """

    # this determines the title of the generated json schema
    model_config = ConfigDict(
        title="geff_metadata",
        validate_assignment=True,
    )

    geff_version: str = Field(
        ...,
        pattern=VERSION_PATTERN,
        description=(
            "Geff version string following semantic versioning (MAJOR.MINOR.PATCH), "
            "optionally with .devN and/or +local parts (e.g., 0.3.1.dev6+g61d5f18).\n"
            "If not provided, the version will be set to the current geff package version."
        ),
    )
    directed: bool = Field(description="True if the graph is directed, otherwise False.")
    axes: Sequence[Axis] | None = Field(
        None,
        description="Optional list of Axis objects defining the axes of each node in the graph.\n"
        "Each object's `name` must be an existing attribute on the nodes. The optional `type` key"
        "must be one of `space`, `time` or `channel`, though readers may not use this information. "
        "Each axis can additionally optionally define a `unit` key, which should match the valid"
        "OME-Zarr units, and `min` and `max` keys to define the range of the axis.",
    )
    related_objects: Sequence[RelatedObject] | None = Field(
        None,
        description=(
            "A list of dictionaries of related objects such as labels or images. "
            "Each dictionary must contain 'type', 'path', and optionally 'label_prop' "
            "properties. The 'type' represents the data type. 'labels' and 'image' should "
            "be used for label and image objects, respectively. Other types are also allowed, "
            "The 'path' should be relative to the geff zarr-attributes file. "
            "It is strongly recommended all related objects are stored as siblings "
            "of the geff group within the top-level zarr group. "
            "The 'label_prop' is only valid for type 'labels' and specifies the node property "
            "that will be used to identify the labels in the related object. "
        ),
    )
    affine: Affine | None = Field(
        None,
        description="Affine transformation matrix to transform the graph coordinates to the "
        "physical coordinates. The matrix must have the same number of dimensions as the number of "
        "axes in the graph.",
    )
    display_hints: DisplayHint | None = Field(
        None, description="Metadata indicating how spatiotemporal axes are displayed by a viewer"
    )

    @model_validator(mode="before")
    @classmethod
    def _validate_model_before(cls, values: dict) -> dict:
        if values.get("geff_version") is None:
            values["geff_version"] = version("geff")
        return values

    @model_validator(mode="after")
    def _validate_model_after(self) -> GeffMetadata:
        # Axes names must be unique
        if self.axes is not None:
            names = [ax.name for ax in self.axes]
            if len(names) != len(set(names)):
                raise ValueError(f"Duplicate axes names found in {names}")

        # Display hint axes match names in axes
        if self.axes is not None and self.display_hints is not None:
            ax_names = [ax.name for ax in self.axes]
            if self.display_hints.display_horizontal not in ax_names:
                raise ValueError(
                    f"Display hint display_horizontal name {self.display_hints.display_horizontal} "
                    f"not found in axes {ax_names}"
                )
            if self.display_hints.display_vertical not in ax_names:
                raise ValueError(
                    f"Display hint display_vertical name {self.display_hints.display_vertical} "
                    f"not found in axes {ax_names}"
                )
            if (
                self.display_hints.display_time is not None
                and self.display_hints.display_time not in ax_names
            ):
                raise ValueError(
                    f"Display hint display_time name {self.display_hints.display_time} "
                    f"not found in axes {ax_names}"
                )
            if (
                self.display_hints.display_depth is not None
                and self.display_hints.display_depth not in ax_names
            ):
                raise ValueError(
                    f"Display hint display_depth name {self.display_hints.display_depth} "
                    f"not found in axes {ax_names}"
                )
            if self.affine is not None:
                if self.affine.ndim != len(self.axes):
                    raise ValueError(
                        f"Affine transformation matrix must have {len(self.axes)} dimensions, "
                        f"got {self.affine.ndim}"
                    )

        return self

    def write(self, group: zarr.Group | Path | str):
        """Helper function to write GeffMetadata into the zarr geff group.

        Args:
            group (zarr.Group | Path): The geff group to write the metadata to
        """
        if isinstance(group, Path | str):
            group = zarr.open(group)

        group.attrs["geff"] = self.model_dump(mode="json")

    @classmethod
    def read(cls, group: zarr.Group | Path) -> GeffMetadata:
        """Helper function to read GeffMetadata from a zarr geff group.

        Args:
            group (zarr.Group | Path): The zarr group containing the geff metadata

        Returns:
            GeffMetadata: The GeffMetadata object
        """
        if isinstance(group, Path):
            group = zarr.open(group)

        # Check if geff_version exists in zattrs
        if "geff" not in group.attrs:
            raise ValueError(
                f"No geff key found in {group}. This may indicate the path is incorrect or "
                f"zarr group name is not specified (e.g. /dataset.zarr/tracks/ instead of "
                f"/dataset.zarr/)."
            )

        return cls(**group.attrs["geff"])


class GeffSchema(BaseModel):
    geff: GeffMetadata = Field(..., description="geff_metadata")


def write_metadata_schema(outpath: Path):
    """Write the current geff metadata schema to a json file

    Args:
        outpath (Path): The file to write the schema to
    """
    metadata_schema = GeffSchema.model_json_schema()
    with open(outpath, "w") as f:
        f.write(json.dumps(metadata_schema, indent=2))<|MERGE_RESOLUTION|>--- conflicted
+++ resolved
@@ -119,7 +119,6 @@
     return axes
 
 
-<<<<<<< HEAD
 class DisplayHint(BaseModel):
     """Metadata indicating how spatiotemporal axes are displayed by a viewer"""
 
@@ -134,7 +133,7 @@
         None, description="Optional, which temporal axis to use for time"
     )
 
-=======
+
 class RelatedObject(BaseModel):
     type: str = Field(
         ...,
@@ -177,7 +176,6 @@
             )
         return self
 
->>>>>>> 3a71946b
 
 class GeffMetadata(BaseModel):
     """
