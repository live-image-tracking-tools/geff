--- conflicted
+++ resolved
@@ -113,9 +113,6 @@
     # this determines the title of the generated json schema
     model_config = ConfigDict(title="geff_metadata", validate_assignment=True, extra="allow")
 
-<<<<<<< HEAD
-    geff_version: str = Field(pattern=SUPPORTED_VERSIONS_REGEX)
-=======
     geff_version: str = Field(
         ...,
         pattern=VERSION_PATTERN,
@@ -124,7 +121,6 @@
             "optionally with .devN and/or +local parts (e.g., 0.3.1.dev6+g61d5f18)."
         ),
     )
->>>>>>> 647692e3
     directed: bool
     axes: Sequence[Axis] | None = None
 
