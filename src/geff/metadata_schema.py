from __future__ import annotations

import json
import warnings
from collections.abc import Sequence  # noqa: TC003
from importlib.metadata import version
from pathlib import Path
<<<<<<< HEAD
from typing import Literal, Sequence
=======
>>>>>>> 9b0dd432

import zarr
from pydantic import BaseModel, Field, model_validator
from pydantic.config import ConfigDict

from .units import (
    VALID_AXIS_TYPES,
    VALID_SPACE_UNITS,
    VALID_TIME_UNITS,
    validate_axis_type,
    validate_space_unit,
    validate_time_unit,
)

VERSION_PATTERN = r"^\d+\.\d+(?:\.\d+)?(?:\.dev\d+)?(?:\+[a-zA-Z0-9]+)?"


class Axis(BaseModel):
    name: str
    type: str | None = None
    unit: str | None = None
    min: float | None = None
    max: float | None = None

    @model_validator(mode="after")
    def _validate_model(self) -> Axis:
        if (self.min is None) != (self.max is None):  # type: ignore
            raise ValueError(
                f"Min and max must both be None or neither: got min {self.min} and max {self.max}"
            )
        if self.min is not None and self.min > self.max:  # type: ignore
            raise ValueError(f"Min {self.min} is greater than max {self.max}")

        if self.type is not None and not validate_axis_type(self.type):  # type: ignore
            warnings.warn(
                f"Type {self.type} not in valid types {VALID_AXIS_TYPES}. "
                "Reader applications may not know what to do with this information.",
                stacklevel=2,
            )

        if self.type == "space" and not validate_space_unit(self.unit):  # type: ignore
            warnings.warn(
                f"Spatial unit {self.unit} not in valid OME-Zarr units {VALID_SPACE_UNITS}. "
                "Reader applications may not know what to do with this information.",
                stacklevel=2,
            )
        elif self.type == "time" and not validate_time_unit(self.unit):  # type: ignore
            warnings.warn(
                f"Temporal unit {self.unit} not in valid OME-Zarr units {VALID_TIME_UNITS}. "
                "Reader applications may not know what to do with this information.",
                stacklevel=2,
            )

        return self


def axes_from_lists(
    axis_names: Sequence[str] | None = None,
    axis_units: Sequence[str | None] | None = None,
    axis_types: Sequence[str | None] | None = None,
    roi_min: Sequence[float | None] | None = None,
    roi_max: Sequence[float | None] | None = None,
) -> list[Axis]:
    """Create a list of Axes objects from lists of axis names, units, types, mins,
    and maxes. If axis_names is None, there are no spatial axes and the list will
    be empty. Nones for all other arguments will omit them from the axes.

    All provided arguments must have the same length. If an argument should not be specified
    for a single property, use None.

    Args:
        axis_names (list[str] | None, optional): Names of properties for spatiotemporal
            axes. Defaults to None.
        axis_units (list[str | None] | None, optional): Units corresponding to named properties.
            Defaults to None.
        axis_types (list[str | None] | None, optional): Axis type for each property.
            Choose from "space", "time", "channel". Defaults to None.
        roi_min (list[float | None] | None, optional): Minimum value for each property.
            Defaults to None.
        roi_max (list[float | None] | None, optional): Maximum value for each property.
            Defaults to None.

    Returns:
        list[Axis]:
    """
    axes: list[Axis] = []
    if axis_names is None:
        return axes

    dims = len(axis_names)
    if axis_types is not None:
        assert len(axis_types) == dims, (
            "The number of axis types has to match the number of axis names"
        )

    if axis_units is not None:
        assert len(axis_units) == dims, (
            "The number of axis types has to match the number of axis names"
        )

    for i in range(len(axis_names)):
        axes.append(
            Axis(
                name=axis_names[i],
                type=axis_types[i] if axis_types is not None else None,
                unit=axis_units[i] if axis_units is not None else None,
                min=roi_min[i] if roi_min is not None else None,
                max=roi_max[i] if roi_max is not None else None,
            )
        )
    return axes


class RelatedObject(BaseModel):
    type: Literal["labels", "image"] = Field(
        ...,
        description=(
            "Type of the related object. 'labels' for label objects, 'image' for image objects."
        ),
    )
    path: str = Field(
        ...,
        description=(
            "Path of the related object within the zarr group, relative "
            "to the zarr attributes file. "
            "It is strongly recommended all related objects are stored as siblings "
            "of the geff group within the top-level zarr group."
        ),
    )
    label_prop: str | None = Field(
        None,
        description=(
            "Property name for label objects. This is the property that will be used "
            "to identify the labels in the related object. "
            "This is only valid for type 'labels'."
        ),
    )

    @model_validator(mode="after")
    def _validate_model(self) -> Axis:
        if self.type != "labels" and self.label_prop is not None:
            raise ValueError(
                f"label_prop {self.label_prop} is only valid for type 'labels', "
                f"but got type {self.type}."
            )
        elif self.type == "labels" and self.label_prop is None:
            raise ValueError(
                "label_prop must be specified for type 'labels'. "
                "This is the property that will be used to identify"
                " the labels in the related object."
            )
        return self


class GeffMetadata(BaseModel):
    """
    Geff metadata schema to validate the attributes json file in a geff zarr
    """

    # this determines the title of the generated json schema
    model_config = ConfigDict(
        title="geff_metadata",
        validate_assignment=True,
    )

    geff_version: str = Field(
        ...,
        pattern=VERSION_PATTERN,
        description=(
            "Geff version string following semantic versioning (MAJOR.MINOR.PATCH), "
            "optionally with .devN and/or +local parts (e.g., 0.3.1.dev6+g61d5f18).\n"
            "If not provided, the version will be set to the current geff package version."
        ),
    )
    directed: bool
    axes: Sequence[Axis] | None = None
    related_objects: Sequence[RelatedObject] | None = Field(
        None,
        description=("A list of dictionaries of related objects such as labels or images."),
    )

    @model_validator(mode="before")
    @classmethod
    def _validate_model_before(cls, values: dict) -> dict:
        if values.get("geff_version") is None:
            values["geff_version"] = version("geff")
        return values

    @model_validator(mode="after")
    def _validate_model_after(self) -> GeffMetadata:
        # Axes names must be unique
        if self.axes is not None:
            names = [ax.name for ax in self.axes]
            if len(names) != len(set(names)):
                raise ValueError(f"Duplicate axes names found in {names}")
        return self

    def write(self, group: zarr.Group | Path | str):
        """Helper function to write GeffMetadata into the zarr geff group.

        Args:
            group (zarr.Group | Path): The geff group to write the metadata to
        """
        if isinstance(group, Path | str):
            group = zarr.open(group)

        group.attrs["geff"] = self.model_dump(mode="json")

    @classmethod
    def read(cls, group: zarr.Group | Path) -> GeffMetadata:
        """Helper function to read GeffMetadata from a zarr geff group.

        Args:
            group (zarr.Group | Path): The zarr group containing the geff metadata

        Returns:
            GeffMetadata: The GeffMetadata object
        """
        if isinstance(group, Path):
            group = zarr.open(group)

        # Check if geff_version exists in zattrs
        if "geff" not in group.attrs:
            raise ValueError(
                f"No geff key found in {group}. This may indicate the path is incorrect or "
                f"zarr group name is not specified (e.g. /dataset.zarr/tracks/ instead of "
                f"/dataset.zarr/)."
            )

        return cls(**group.attrs["geff"])


class GeffSchema(BaseModel):
    geff: GeffMetadata = Field(..., description="geff_metadata")


def write_metadata_schema(outpath: Path):
    """Write the current geff metadata schema to a json file

    Args:
        outpath (Path): The file to write the schema to
    """
    metadata_schema = GeffSchema.model_json_schema()
    with open(outpath, "w") as f:
        f.write(json.dumps(metadata_schema, indent=2))<|MERGE_RESOLUTION|>--- conflicted
+++ resolved
@@ -2,13 +2,12 @@
 
 import json
 import warnings
-from collections.abc import Sequence  # noqa: TC003
 from importlib.metadata import version
 from pathlib import Path
-<<<<<<< HEAD
-from typing import Literal, Sequence
-=======
->>>>>>> 9b0dd432
+from typing import TYPE_CHECKING, Literal
+
+if TYPE_CHECKING:
+    from collections.abc import Sequence
 
 import zarr
 from pydantic import BaseModel, Field, model_validator
