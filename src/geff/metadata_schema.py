--- conflicted
+++ resolved
@@ -2,11 +2,8 @@
 
 import json
 import re
-<<<<<<< HEAD
+import warnings
 from importlib.metadata import version
-=======
-import warnings
->>>>>>> 611e7a27
 from importlib.resources import files
 from pathlib import Path
 from typing import Sequence
