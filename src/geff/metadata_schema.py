--- conflicted
+++ resolved
@@ -73,21 +73,12 @@
                     f" dimensions in roi ({ndim})"
                 )
         # If no position, check that other spatial metadata is not provided
-<<<<<<< HEAD
-        else:
-            if any([self.roi_min, self.roi_max, self.axis_names, self.axis_units]):
-                raise ValueError(
-                    "Spatial metadata (roi_min, roi_max, axis_names or axis_units) provided without"
-                    " position_prop"
-                )
-=======
         elif any([self.roi_min, self.roi_max, self.axis_names, self.axis_units]):
             raise ValueError(
                 "Spatial metadata (roi_min, roi_max, axis_names or axis_units) provided without"
-                " position_attr"
+                " position_prop"
             )
         return self
->>>>>>> 4f3dcee5
 
     def write(self, group: zarr.Group | Path):
         """Helper function to write GeffMetadata into the zarr geff group.
