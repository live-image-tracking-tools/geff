--- conflicted
+++ resolved
@@ -154,11 +154,6 @@
             "If not provided, the version will be set to the current geff package version."
         ),
     )
-<<<<<<< HEAD
-    directed: bool
-    axes: Sequence[Axis] | None = None
-    display_hints: DisplayHint | None = None
-=======
     directed: bool = Field(description="True if the graph is directed, otherwise False.")
     axes: Sequence[Axis] | None = Field(
         None,
@@ -174,6 +169,9 @@
         "physical coordinates. The matrix must have the same number of dimensions as the number of "
         "axes in the graph.",
     )
+    display_hints: DisplayHint | None = Field(
+        None, description="Metadata indicating how spatiotemporal axes are displayed by a viewer"
+    )
 
     @model_validator(mode="before")
     @classmethod
@@ -181,7 +179,6 @@
         if values.get("geff_version") is None:
             values["geff_version"] = version("geff")
         return values
->>>>>>> a34ef9b5
 
     @model_validator(mode="after")
     def _validate_model_after(self) -> GeffMetadata:
@@ -191,7 +188,6 @@
             if len(names) != len(set(names)):
                 raise ValueError(f"Duplicate axes names found in {names}")
 
-<<<<<<< HEAD
         # Display hint axes match names in axes
         if self.axes is not None and self.display_hints is not None:
             ax_names = [ax.name for ax in self.axes]
@@ -221,14 +217,12 @@
                     f"Display hint display_depth name {self.display_hints.display_depth} "
                     f"not found in axes {ax_names}"
                 )
-=======
             if self.affine is not None:
                 if self.affine.ndim != len(self.axes):
                     raise ValueError(
                         f"Affine transformation matrix must have {len(self.axes)} dimensions, "
                         f"got {self.affine.ndim}"
                     )
->>>>>>> a34ef9b5
 
         return self
 
