--- conflicted
+++ resolved
@@ -57,38 +57,25 @@
                 stacklevel=2,
             )
 
-<<<<<<< HEAD
-        if self.type == "space":
-            if validate_space_unit(self.unit):  # type: ignore
-                (self.unit in VALID_SPACE_UNITS) or warnings.warn(
-=======
         if self.unit:
-            if self.type == "space" and not validate_space_unit(self.unit):
-                warnings.warn(
->>>>>>> 17839f12
-                    f"Spatial unit {self.unit} not in valid OME-Zarr units {VALID_SPACE_UNITS}. "
-                    "Reader applications may not know what to do with this information.",
-                    stacklevel=2,
-                )
-<<<<<<< HEAD
-            else:
-                raise ValueError(f"{self.unit} is not a valid space unit")
-        elif self.type == "time":
-            if validate_time_unit(self.unit):  # type: ignore
-                (self.unit in VALID_TIME_UNITS) or warnings.warn(
-=======
-            elif self.type == "time" and not validate_time_unit(self.unit):
-                warnings.warn(
->>>>>>> 17839f12
-                    f"Temporal unit {self.unit} not in valid OME-Zarr units {VALID_TIME_UNITS}. "
-                    "Reader applications may not know what to do with this information.",
-                    stacklevel=2,
-                )
-<<<<<<< HEAD
-            else:
-                raise ValueError(f"{self.unit} is not a valid time unit")
-=======
->>>>>>> 17839f12
+            if self.type == "space":
+                if validate_space_unit(self.unit):
+                    (self.unit in VALID_SPACE_UNITS) or warnings.warn(
+                        f"Spatial unit {self.unit} not in valid OME-Zarr units {VALID_SPACE_UNITS}. "
+                        "Reader applications may not know what to do with this information.",
+                        stacklevel=2,
+                    )
+                else:
+                    raise ValueError(f"{self.unit} is not a valid space unit")
+            elif self.type == "time":
+                if validate_time_unit(self.unit):  # type: ignore
+                    (self.unit in VALID_TIME_UNITS) or warnings.warn(
+                        f"Temporal unit {self.unit} not in valid OME-Zarr units {VALID_TIME_UNITS}. "
+                        "Reader applications may not know what to do with this information.",
+                        stacklevel=2,
+                    )
+                else:
+                    raise ValueError(f"{self.unit} is not a valid time unit")
 
         return self
 
