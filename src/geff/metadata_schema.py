from __future__ import annotations

import warnings
from collections.abc import (
    Sequence,  # noqa: TC003
)
from importlib.metadata import version
from typing import TYPE_CHECKING, Any, Literal

import zarr
from pydantic import BaseModel, Field, model_validator
from pydantic.config import ConfigDict

from .affine import Affine  # noqa: TC001 # Needed at runtime for Pydantic validation
from .units import (
    VALID_AXIS_TYPES,
    VALID_SPACE_UNITS,
    VALID_TIME_UNITS,
    validate_axis_type,
    validate_space_unit,
    validate_time_unit,
)

if TYPE_CHECKING:
    from pathlib import Path

VERSION_PATTERN = r"^\d+\.\d+(?:\.\d+)?(?:\.dev\d+)?(?:\+[a-zA-Z0-9]+)?"


class Axis(BaseModel):
    name: str
    type: str | None = None
    unit: str | None = None
    min: float | None = None
    max: float | None = None

    @model_validator(mode="after")
    def _validate_model(self) -> Axis:
        if (self.min is None) != (self.max is None):  # type: ignore
            raise ValueError(
                f"Min and max must both be None or neither: got min {self.min} and max {self.max}"
            )
        if self.min is not None and self.min > self.max:  # type: ignore
            raise ValueError(f"Min {self.min} is greater than max {self.max}")

        if self.type is not None and not validate_axis_type(self.type):  # type: ignore
            warnings.warn(
                f"Type {self.type} not in valid types {VALID_AXIS_TYPES}. "
                "Reader applications may not know what to do with this information.",
                stacklevel=2,
            )

        if self.type == "space" and not validate_space_unit(self.unit):  # type: ignore
            warnings.warn(
                f"Spatial unit {self.unit} not in valid OME-Zarr units {VALID_SPACE_UNITS}. "
                "Reader applications may not know what to do with this information.",
                stacklevel=2,
            )
        elif self.type == "time" and not validate_time_unit(self.unit):  # type: ignore
            warnings.warn(
                f"Temporal unit {self.unit} not in valid OME-Zarr units {VALID_TIME_UNITS}. "
                "Reader applications may not know what to do with this information.",
                stacklevel=2,
            )

        return self


def axes_from_lists(
    axis_names: Sequence[str] | None = None,
    axis_units: Sequence[str | None] | None = None,
    axis_types: Sequence[str | None] | None = None,
    roi_min: Sequence[float | None] | None = None,
    roi_max: Sequence[float | None] | None = None,
) -> list[Axis]:
    """Create a list of Axes objects from lists of axis names, units, types, mins,
    and maxes. If axis_names is None, there are no spatial axes and the list will
    be empty. Nones for all other arguments will omit them from the axes.

    All provided arguments must have the same length. If an argument should not be specified
    for a single property, use None.

    Args:
        axis_names (list[str] | None, optional): Names of properties for spatiotemporal
            axes. Defaults to None.
        axis_units (list[str | None] | None, optional): Units corresponding to named properties.
            Defaults to None.
        axis_types (list[str | None] | None, optional): Axis type for each property.
            Choose from "space", "time", "channel". Defaults to None.
        roi_min (list[float | None] | None, optional): Minimum value for each property.
            Defaults to None.
        roi_max (list[float | None] | None, optional): Maximum value for each property.
            Defaults to None.

    Returns:
        list[Axis]:
    """
    axes: list[Axis] = []
    if axis_names is None:
        return axes

    dims = len(axis_names)
    if axis_types is not None:
        assert len(axis_types) == dims, (
            "The number of axis types has to match the number of axis names"
        )

    if axis_units is not None:
        assert len(axis_units) == dims, (
            "The number of axis types has to match the number of axis names"
        )

    for i in range(len(axis_names)):
        axes.append(
            Axis(
                name=axis_names[i],
                type=axis_types[i] if axis_types is not None else None,
                unit=axis_units[i] if axis_units is not None else None,
                min=roi_min[i] if roi_min is not None else None,
                max=roi_max[i] if roi_max is not None else None,
            )
        )
    return axes


class DisplayHint(BaseModel):
    """Metadata indicating how spatiotemporal axes are displayed by a viewer"""

    display_horizontal: str = Field(
        ..., description="Which spatial axis to use for horizontal display"
    )
    display_vertical: str = Field(..., description="Which spatial axis to use for vertical display")
    display_depth: str | None = Field(
        None, description="Optional, which spatial axis to use for depth display"
    )
    display_time: str | None = Field(
        None, description="Optional, which temporal axis to use for time"
    )


class PropMetadata(BaseModel):
    """Metadata describing a property in the geff graph."""

    identifier: str
    dtype: str  # TODO: investigate how other packages deal with data types
    encoding: str | None = None
    unit: str | None = None
    name: str | None = None
    description: str | None = None

    @model_validator(mode="after")
    def _validate_model(self) -> PropMetadata:
        if not self.identifier:
            raise ValueError("Property identifier cannot be an empty string.")
        if not self.dtype:
            raise ValueError("Property dtype cannot be an empty string.")
        return self


def validate_props_metadata(
    props_metadata: dict[str, PropMetadata],
    c_type: Literal["node", "edge", "tracklet", "lineage"],
) -> None:
    """Check that the keys in the property metadata dictionary match the identifiers
    in the PropMetadata objects.

    Args:
        props_metadata (dict[str, PropMetadata]): The property metadata dictionary
            where keys are property identifiers and values are PropMetadata objects.
        c_type (Literal["node", "edge", "tracklet", "lineage"]): The type of component
            to which the property belongs.

    Raises:
        ValueError: If the key does not match the identifier.
    """
    for key, prop_md in props_metadata.items():
        if key != prop_md.identifier:
            raise ValueError(
                f"{c_type.capitalize()} property key '{key}' does not match "
                f"identifier {prop_md.identifier}"
            )


class RelatedObject(BaseModel):
    type: str = Field(
        ...,
        description=(
            "Type of the related object. 'labels' for label objects, "
            "'image' for image objects. Other types are also allowed, but may not be "
            "recognized by reader applications. "
        ),
    )
    path: str = Field(
        ...,
        description=(
            "Path of the related object within the zarr group, relative "
            "to the geff zarr-attributes file. "
            "It is strongly recommended all related objects are stored as siblings "
            "of the geff group within the top-level zarr group."
        ),
    )
    label_prop: str | None = Field(
        None,
        description=(
            "Property name for label objects. This is the node property that will be used "
            "to identify the labels in the related object. "
            "This is only valid for type 'labels'."
        ),
    )

    @model_validator(mode="after")
    def _validate_model(self) -> RelatedObject:
        if self.type != "labels" and self.label_prop is not None:
            raise ValueError(
                f"label_prop {self.label_prop} is only valid for type 'labels', "
                f"but got type {self.type}."
            )
        if self.type not in ["labels", "image"]:
            warnings.warn(
                f"Got type {self.type} for related object, "
                "which might not be recognized by reader applications. ",
                stacklevel=2,
            )
        return self


class GeffMetadata(BaseModel):
    """
    Geff metadata schema to validate the attributes json file in a geff zarr
    """

    # this determines the title of the generated json schema
    model_config = ConfigDict(
        title="geff_metadata",
        validate_assignment=True,
    )

    geff_version: str = Field(
        ...,
        pattern=VERSION_PATTERN,
        description=(
            "Geff version string following semantic versioning (MAJOR.MINOR.PATCH), "
            "optionally with .devN and/or +local parts (e.g., 0.3.1.dev6+g61d5f18).\n"
            "If not provided, the version will be set to the current geff package version."
        ),
    )

    directed: bool = Field(description="True if the graph is directed, otherwise False.")
    axes: Sequence[Axis] | None = Field(
        default=None,
        description="Optional list of Axis objects defining the axes of each node in the graph.\n"
        "Each object's `name` must be an existing attribute on the nodes. The optional `type` key"
        "must be one of `space`, `time` or `channel`, though readers may not use this information. "
        "Each axis can additionally optionally define a `unit` key, which should match the valid"
        "OME-Zarr units, and `min` and `max` keys to define the range of the axis.",
    )

    node_props_metadata: dict[str, PropMetadata] | None = Field(
        default=None,
        description=(
            "Metadata for node properties. The keys are the property identifiers, "
            "and the values are PropMetadata objects describing the properties."
        ),
    )
    edge_props_metadata: dict[str, PropMetadata] | None = Field(
        default=None,
        description=(
            "Metadata for edge properties. The keys are the property identifiers, "
            "and the values are PropMetadata objects describing the properties."
        ),
    )

    sphere: str | None = Field(
        default=None,
        title="Node property: Detections as spheres",
        description=(
            """
            Name of the optional `sphere` property.

            A sphere is defined by
            - a center point, already given by the `space` type properties
            - a radius scalar, stored in this property
            """
        ),
    )
    ellipsoid: str | None = Field(
        default=None,
        title="Node property: Detections as ellipsoids",
        description=(
            """
            Name of the `ellipsoid` property.

            An ellipsoid is assumed to be in the same coordinate system as the `space` type
            properties.

            It is defined by
            - a center point :math:`c`, already given by the `space` type properties
            - a covariance matrix :math:`\\Sigma`, symmetric and positive-definite, stored in this
              property as a `2x2`/`3x3` array.

            To plot the ellipsoid:
            - Compute the eigendecomposition of the covariance matrix
            :math:`\\Sigma = Q \\Lambda Q^{\\top}`
            - Sample points :math:`z` on the unit sphere
            - Transform the points to the ellipsoid by
            :math:`x = c + Q \\Lambda^{(1/2)} z`.
            """
        ),
    )
    track_node_props: dict[Literal["lineage", "tracklet"], str] | None = Field(
        default=None,
        description=(
            "Node properties denoting tracklet and/or lineage IDs.\n"
            "A tracklet is defined as a simple path of connected nodes "
            "where the initiating node has any incoming degree and outgoing degree at most 1,"
            "and the terminating node has incoming degree at most 1 and any outgoing degree, "
            "and other nodes along the path have in/out degree of 1. Each tracklet must contain "
            "the maximal set of connected nodes that match this definition - no sub-tracklets.\n"
            "A lineage is defined as a weakly connected component on the graph.\n"
            "The dictionary can store one or both of 'tracklet' or 'lineage' keys."
        ),
    )
    related_objects: Sequence[RelatedObject] | None = Field(
        default=None,
        description=(
            "A list of dictionaries of related objects such as labels or images. "
            "Each dictionary must contain 'type', 'path', and optionally 'label_prop' "
            "properties. The 'type' represents the data type. 'labels' and 'image' should "
            "be used for label and image objects, respectively. Other types are also allowed, "
            "The 'path' should be relative to the geff zarr-attributes file. "
            "It is strongly recommended all related objects are stored as siblings "
            "of the geff group within the top-level zarr group. "
            "The 'label_prop' is only valid for type 'labels' and specifies the node property "
            "that will be used to identify the labels in the related object. "
        ),
    )
    affine: Affine | None = Field(
        default=None,
        description="Affine transformation matrix to transform the graph coordinates to the "
        "physical coordinates. The matrix must have the same number of dimensions as the number of "
        "axes in the graph.",
    )
    display_hints: DisplayHint | None = Field(
        default=None,
        description="Metadata indicating how spatiotemporal axes are displayed by a viewer",
    )
    extra: dict[str, Any] = Field(
        default_factory=dict,
        description="Extra metadata that is not part of the schema",
    )

    @model_validator(mode="before")
    @classmethod
    def _validate_model_before(cls, values: dict) -> dict:
        if values.get("geff_version") is None:
            values["geff_version"] = version("geff")
        return values

    @model_validator(mode="after")
    def _validate_model_after(self) -> GeffMetadata:
        # Axes names must be unique
        if self.axes is not None:
            names = [ax.name for ax in self.axes]
            if len(names) != len(set(names)):
                raise ValueError(f"Duplicate axes names found in {names}")

            if self.affine is not None:
                if self.affine.ndim != len(self.axes):
                    raise ValueError(
                        f"Affine transformation matrix must have {len(self.axes)} dimensions, "
                        f"got {self.affine.ndim}"
                    )

        # Display hint axes match names in axes
        if self.axes is not None and self.display_hints is not None:
            ax_names = [ax.name for ax in self.axes]
            if self.display_hints.display_horizontal not in ax_names:
                raise ValueError(
                    f"Display hint display_horizontal name {self.display_hints.display_horizontal} "
                    f"not found in axes {ax_names}"
                )
            if self.display_hints.display_vertical not in ax_names:
                raise ValueError(
                    f"Display hint display_vertical name {self.display_hints.display_vertical} "
                    f"not found in axes {ax_names}"
                )
            if (
                self.display_hints.display_time is not None
                and self.display_hints.display_time not in ax_names
            ):
                raise ValueError(
                    f"Display hint display_time name {self.display_hints.display_time} "
                    f"not found in axes {ax_names}"
                )
            if (
                self.display_hints.display_depth is not None
                and self.display_hints.display_depth not in ax_names
            ):
                raise ValueError(
                    f"Display hint display_depth name {self.display_hints.display_depth} "
                    f"not found in axes {ax_names}"
                )

        # Property metadata validation
        if self.node_props_metadata is not None:
            validate_props_metadata(self.node_props_metadata, "node")
        if self.edge_props_metadata is not None:
            validate_props_metadata(self.edge_props_metadata, "edge")

        return self

    def write(self, group: zarr.Group | Path | str) -> None:
        """Helper function to write GeffMetadata into the zarr geff group.
        Maintains consistency by preserving ignored attributes with their original values.

        Args:
            group (zarr.Group | Path): The geff group to write the metadata to
        """
        _group = group if isinstance(group, zarr.Group) else zarr.open(group)
        _group.attrs["geff"] = self.model_dump(mode="json")

    @classmethod
    def read(cls, group: zarr.Group | Path) -> GeffMetadata:
        """Helper function to read GeffMetadata from a zarr geff group.

        Args:
            group (zarr.Group | Path): The zarr group containing the geff metadata

        Returns:
            GeffMetadata: The GeffMetadata object
        """
        _group = group if isinstance(group, zarr.Group) else zarr.open(group)

        # Check if geff_version exists in zattrs
        if "geff" not in _group.attrs:
            raise ValueError(
                f"No geff key found in {_group}. This may indicate the path is incorrect or "
                f"zarr group name is not specified (e.g. /dataset.zarr/tracks/ instead of "
                f"/dataset.zarr/)."
            )

        return cls.model_validate(dict(_group.attrs["geff"]))


class GeffSchema(BaseModel):
<<<<<<< HEAD
    geff: GeffMetadata = Field(..., description="geff_metadata")


def write_metadata_schema(outpath: Path) -> None:
    """Write the current geff metadata schema to a json file

    Args:
        outpath (Path): The file to write the schema to
    """
    metadata_schema = GeffSchema.model_json_schema()
    with open(outpath, "w") as f:
        f.write(json.dumps(metadata_schema, indent=2))
=======
    geff: GeffMetadata = Field(..., description="geff_metadata")
>>>>>>> b0be688f
<|MERGE_RESOLUTION|>--- conflicted
+++ resolved
@@ -443,19 +443,4 @@
 
 
 class GeffSchema(BaseModel):
-<<<<<<< HEAD
-    geff: GeffMetadata = Field(..., description="geff_metadata")
-
-
-def write_metadata_schema(outpath: Path) -> None:
-    """Write the current geff metadata schema to a json file
-
-    Args:
-        outpath (Path): The file to write the schema to
-    """
-    metadata_schema = GeffSchema.model_json_schema()
-    with open(outpath, "w") as f:
-        f.write(json.dumps(metadata_schema, indent=2))
-=======
-    geff: GeffMetadata = Field(..., description="geff_metadata")
->>>>>>> b0be688f
+    geff: GeffMetadata = Field(..., description="geff_metadata")