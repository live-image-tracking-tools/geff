from __future__ import annotations

import json
import warnings
<<<<<<< HEAD
from collections.abc import (
    Mapping,
    Sequence,
)
=======
from collections.abc import Sequence  # noqa: TC003
from importlib.metadata import version
>>>>>>> e6d3dc66
from typing import TYPE_CHECKING, Any, Literal

import zarr
from pydantic import BaseModel, Field, model_validator
from pydantic.config import ConfigDict
from zarr.storage import StoreLike

if TYPE_CHECKING:
    from zarr.storage import StoreLike

import geff

from .affine import Affine  # noqa: TC001 # Needed at runtime for Pydantic validation
from .units import (
    VALID_AXIS_TYPES,
    VALID_SPACE_UNITS,
    VALID_TIME_UNITS,
    validate_axis_type,
    validate_space_unit,
    validate_time_unit,
)

if TYPE_CHECKING:
    from pathlib import Path

    from zarr.storage import StoreLike

VERSION_PATTERN = r"^\d+\.\d+(?:\.\d+)?(?:\.dev\d+)?(?:\+[a-zA-Z0-9]+)?"


class Axis(BaseModel):
    name: str
    type: str | None = None
    unit: str | None = None
    min: float | None = None
    max: float | None = None

    @model_validator(mode="after")
    def _validate_model(self) -> Axis:
        if (self.min is None) != (self.max is None):
            raise ValueError(
                f"Min and max must both be None or neither: got min {self.min} and max {self.max}"
            )
        if self.min is not None and self.max is not None and self.min > self.max:
            raise ValueError(f"Min {self.min} is greater than max {self.max}")

        if self.type is not None and not validate_axis_type(self.type):
            warnings.warn(
                f"Type {self.type} not in valid types {VALID_AXIS_TYPES}. "
                "Reader applications may not know what to do with this information.",
                stacklevel=2,
            )

        if self.unit:
            if self.type == "space" and not validate_space_unit(self.unit):
                warnings.warn(
                    f"Spatial unit {self.unit} not in valid OME-Zarr units {VALID_SPACE_UNITS}. "
                    "Reader applications may not know what to do with this information.",
                    stacklevel=2,
                )
            elif self.type == "time" and not validate_time_unit(self.unit):
                warnings.warn(
                    f"Temporal unit {self.unit} not in valid OME-Zarr units {VALID_TIME_UNITS}. "
                    "Reader applications may not know what to do with this information.",
                    stacklevel=2,
                )

        return self


def axes_from_lists(
    axis_names: Sequence[str] | None = None,
    axis_units: Sequence[str | None] | None = None,
    axis_types: Sequence[str | None] | None = None,
    roi_min: Sequence[float | None] | None = None,
    roi_max: Sequence[float | None] | None = None,
) -> list[Axis]:
    """Create a list of Axes objects from lists of axis names, units, types, mins,
    and maxes. If axis_names is None, there are no spatial axes and the list will
    be empty. Nones for all other arguments will omit them from the axes.

    All provided arguments must have the same length. If an argument should not be specified
    for a single property, use None.

    Args:
        axis_names (list[str] | None, optional): Names of properties for spatiotemporal
            axes. Defaults to None.
        axis_units (list[str | None] | None, optional): Units corresponding to named properties.
            Defaults to None.
        axis_types (list[str | None] | None, optional): Axis type for each property.
            Choose from "space", "time", "channel". Defaults to None.
        roi_min (list[float | None] | None, optional): Minimum value for each property.
            Defaults to None.
        roi_max (list[float | None] | None, optional): Maximum value for each property.
            Defaults to None.

    Returns:
        list[Axis]:
    """
    axes: list[Axis] = []
    if axis_names is None:
        return axes

    dims = len(axis_names)
    if axis_types is not None:
        assert len(axis_types) == dims, (
            "The number of axis types has to match the number of axis names"
        )

    if axis_units is not None:
        assert len(axis_units) == dims, (
            "The number of axis types has to match the number of axis names"
        )

    for i in range(len(axis_names)):
        axes.append(
            Axis(
                name=axis_names[i],
                type=axis_types[i] if axis_types is not None else None,
                unit=axis_units[i] if axis_units is not None else None,
                min=roi_min[i] if roi_min is not None else None,
                max=roi_max[i] if roi_max is not None else None,
            )
        )
    return axes


class DisplayHint(BaseModel):
    """Metadata indicating how spatiotemporal axes are displayed by a viewer"""

    display_horizontal: str = Field(
        ..., description="Which spatial axis to use for horizontal display"
    )
    display_vertical: str = Field(..., description="Which spatial axis to use for vertical display")
    display_depth: str | None = Field(
        None, description="Optional, which spatial axis to use for depth display"
    )
    display_time: str | None = Field(
        None, description="Optional, which temporal axis to use for time"
    )


class PropMetadata(BaseModel):
    """Metadata describing a property in the geff graph."""

    identifier: str
    dtype: str  # TODO: investigate how other packages deal with data types
    encoding: str | None = None
    unit: str | None = None
    name: str | None = None
    description: str | None = None

    @model_validator(mode="after")
    def _validate_model(self) -> PropMetadata:
        if not self.identifier:
            raise ValueError("Property identifier cannot be an empty string.")
        if not self.dtype:
            raise ValueError("Property dtype cannot be an empty string.")
        return self


def validate_props_metadata(
    props_metadata: dict[str, PropMetadata],
    c_type: Literal["node", "edge", "tracklet", "lineage"],
) -> None:
    """Check that the keys in the property metadata dictionary match the identifiers
    in the PropMetadata objects.

    Args:
        props_metadata (dict[str, PropMetadata]): The property metadata dictionary
            where keys are property identifiers and values are PropMetadata objects.
        c_type (Literal["node", "edge", "tracklet", "lineage"]): The type of component
            to which the property belongs.

    Raises:
        ValueError: If the key does not match the identifier.
    """
    for key, prop_md in props_metadata.items():
        if key != prop_md.identifier:
            raise ValueError(
                f"{c_type.capitalize()} property key '{key}' does not match "
                f"identifier {prop_md.identifier}"
            )


class RelatedObject(BaseModel):
    type: str = Field(
        ...,
        description=(
            "Type of the related object. 'labels' for label objects, "
            "'image' for image objects. Other types are also allowed, but may not be "
            "recognized by reader applications. "
        ),
    )
    path: str = Field(
        ...,
        description=(
            "Path of the related object within the zarr group, relative "
            "to the geff zarr-attributes file. "
            "It is strongly recommended all related objects are stored as siblings "
            "of the geff group within the top-level zarr group."
        ),
    )
    label_prop: str | None = Field(
        None,
        description=(
            "Property name for label objects. This is the node property that will be used "
            "to identify the labels in the related object. "
            "This is only valid for type 'labels'."
        ),
    )

    @model_validator(mode="after")
    def _validate_model(self) -> RelatedObject:
        if self.type != "labels" and self.label_prop is not None:
            raise ValueError(
                f"label_prop {self.label_prop} is only valid for type 'labels', "
                f"but got type {self.type}."
            )
        if self.type not in ["labels", "image"]:
            warnings.warn(
                f"Got type {self.type} for related object, "
                "which might not be recognized by reader applications. ",
                stacklevel=2,
            )
        return self


GEFF_VERSION = ".".join(geff.__version__.split(".")[:2])


class GeffMetadata(BaseModel):
    """
    Geff metadata schema to validate the attributes json file in a geff zarr
    """

    # this determines the title of the generated json schema
    model_config = ConfigDict(
        title="geff_metadata",
        validate_assignment=True,
    )

    geff_version: str = Field(
        default=GEFF_VERSION,
        pattern=VERSION_PATTERN,
        description=(
            "Geff version string following semantic versioning (MAJOR.MINOR.PATCH), "
            "optionally with .devN and/or +local parts (e.g., 0.3.1.dev6+g61d5f18).\n"
            "If not provided, the version will be set to the current geff package version."
        ),
    )

    directed: bool = Field(description="True if the graph is directed, otherwise False.")
    axes: Sequence[Axis] | None = Field(
        default=None,
        description="Optional list of Axis objects defining the axes of each node in the graph.\n"
        "Each object's `name` must be an existing attribute on the nodes. The optional `type` key"
        "must be one of `space`, `time` or `channel`, though readers may not use this information. "
        "Each axis can additionally optionally define a `unit` key, which should match the valid"
        "OME-Zarr units, and `min` and `max` keys to define the range of the axis.",
    )

    node_props_metadata: dict[str, PropMetadata] | None = Field(
        default=None,
        description=(
            "Metadata for node properties. The keys are the property identifiers, "
            "and the values are PropMetadata objects describing the properties."
        ),
    )
    edge_props_metadata: dict[str, PropMetadata] | None = Field(
        default=None,
        description=(
            "Metadata for edge properties. The keys are the property identifiers, "
            "and the values are PropMetadata objects describing the properties."
        ),
    )

    sphere: str | None = Field(
        default=None,
        title="Node property: Detections as spheres",
        description=(
            """
            Name of the optional `sphere` property.

            A sphere is defined by
            - a center point, already given by the `space` type properties
            - a radius scalar, stored in this property
            """
        ),
    )
    ellipsoid: str | None = Field(
        default=None,
        title="Node property: Detections as ellipsoids",
        description=(
            """
            Name of the `ellipsoid` property.

            An ellipsoid is assumed to be in the same coordinate system as the `space` type
            properties.

            It is defined by
            - a center point :math:`c`, already given by the `space` type properties
            - a covariance matrix :math:`\\Sigma`, symmetric and positive-definite, stored in this
              property as a `2x2`/`3x3` array.

            To plot the ellipsoid:
            - Compute the eigendecomposition of the covariance matrix
            :math:`\\Sigma = Q \\Lambda Q^{\\top}`
            - Sample points :math:`z` on the unit sphere
            - Transform the points to the ellipsoid by
            :math:`x = c + Q \\Lambda^{(1/2)} z`.
            """
        ),
    )
    track_node_props: dict[Literal["lineage", "tracklet"], str] | None = Field(
        default=None,
        description=(
            "Node properties denoting tracklet and/or lineage IDs.\n"
            "A tracklet is defined as a simple path of connected nodes "
            "where the initiating node has any incoming degree and outgoing degree at most 1,"
            "and the terminating node has incoming degree at most 1 and any outgoing degree, "
            "and other nodes along the path have in/out degree of 1. Each tracklet must contain "
            "the maximal set of connected nodes that match this definition - no sub-tracklets.\n"
            "A lineage is defined as a weakly connected component on the graph.\n"
            "The dictionary can store one or both of 'tracklet' or 'lineage' keys."
        ),
    )
    related_objects: Sequence[RelatedObject] | None = Field(
        default=None,
        description=(
            "A list of dictionaries of related objects such as labels or images. "
            "Each dictionary must contain 'type', 'path', and optionally 'label_prop' "
            "properties. The 'type' represents the data type. 'labels' and 'image' should "
            "be used for label and image objects, respectively. Other types are also allowed, "
            "The 'path' should be relative to the geff zarr-attributes file. "
            "It is strongly recommended all related objects are stored as siblings "
            "of the geff group within the top-level zarr group. "
            "The 'label_prop' is only valid for type 'labels' and specifies the node property "
            "that will be used to identify the labels in the related object. "
        ),
    )
    affine: Affine | None = Field(
        default=None,
        description="Affine transformation matrix to transform the graph coordinates to the "
        "physical coordinates. The matrix must have the same number of dimensions as the number of "
        "axes in the graph.",
    )
    display_hints: DisplayHint | None = Field(
        default=None,
        description="Metadata indicating how spatiotemporal axes are displayed by a viewer",
    )
    extra: dict[str, Any] = Field(
        default_factory=dict,
        description="Extra metadata that is not part of the schema",
    )

    @model_validator(mode="after")
    def _validate_model_after(self) -> GeffMetadata:
        # Axes names must be unique
        if self.axes is not None:
            names = [ax.name for ax in self.axes]
            if len(names) != len(set(names)):
                raise ValueError(f"Duplicate axes names found in {names}")

            if self.affine is not None:
                if self.affine.ndim != len(self.axes):
                    raise ValueError(
                        f"Affine transformation matrix must have {len(self.axes)} dimensions, "
                        f"got {self.affine.ndim}"
                    )

        # Display hint axes match names in axes
        if self.axes is not None and self.display_hints is not None:
            ax_names = [ax.name for ax in self.axes]
            if self.display_hints.display_horizontal not in ax_names:
                raise ValueError(
                    f"Display hint display_horizontal name {self.display_hints.display_horizontal} "
                    f"not found in axes {ax_names}"
                )
            if self.display_hints.display_vertical not in ax_names:
                raise ValueError(
                    f"Display hint display_vertical name {self.display_hints.display_vertical} "
                    f"not found in axes {ax_names}"
                )
            if (
                self.display_hints.display_time is not None
                and self.display_hints.display_time not in ax_names
            ):
                raise ValueError(
                    f"Display hint display_time name {self.display_hints.display_time} "
                    f"not found in axes {ax_names}"
                )
            if (
                self.display_hints.display_depth is not None
                and self.display_hints.display_depth not in ax_names
            ):
                raise ValueError(
                    f"Display hint display_depth name {self.display_hints.display_depth} "
                    f"not found in axes {ax_names}"
                )

        # Property metadata validation
        if self.node_props_metadata is not None:
            validate_props_metadata(self.node_props_metadata, "node")
        if self.edge_props_metadata is not None:
            validate_props_metadata(self.edge_props_metadata, "edge")

        return self

<<<<<<< HEAD
    def write(self, group: StoreLike) -> None:
        """Helper function to write GeffMetadata into the zarr geff group.
        Maintains consistency by preserving ignored attributes with their original values.

        Args:
            group (StoreLike): The geff group to write the metadata to
        """
        _group = group if isinstance(group, zarr.Group) else zarr.open_group(group)
        _group.attrs["geff"] = self.model_dump(mode="json")
=======
    def write(self, store: StoreLike):
        """Helper function to write GeffMetadata into the group of a zarr geff store.
        Maintains consistency by preserving ignored attributes with their original values.

        Args:
            store (zarr store | Path | str): The geff store to write the metadata to
        """

        if isinstance(store, zarr.Group):
            raise TypeError("Unsupported type for store_like: should be a zarr store | Path | str")

        group = zarr.open_group(store)
        group.attrs["geff"] = self.model_dump(mode="json")
>>>>>>> e6d3dc66

    @classmethod
    def read(cls, store: StoreLike) -> GeffMetadata:
        """Helper function to read GeffMetadata from a zarr geff group.

        Args:
            store (zarr store | Path | str): The geff store to read the metadata from

        Returns:
            GeffMetadata: The GeffMetadata object
        """
<<<<<<< HEAD
        _group = group if isinstance(group, zarr.Group) else zarr.open_group(group)
=======

        if isinstance(store, zarr.Group):
            raise TypeError("Unsupported type for store_like: should be a zarr store | Path | str")

        group = zarr.open_group(store)
>>>>>>> e6d3dc66

        # Check if geff_version exists in zattrs
        if "geff" not in _group.attrs:
            raise ValueError(
                f"No geff key found in {_group}. This may indicate the path is incorrect or "
                f"zarr group name is not specified (e.g. /dataset.zarr/tracks/ instead of "
                f"/dataset.zarr/)."
            )
        if not isinstance(geff_dict := _group.attrs["geff"], Mapping):
            raise ValueError(f"Expected geff metadata to be a Mapping. Got {type(geff_dict)}")
        return cls.model_validate(geff_dict)


class GeffSchema(BaseModel):
    geff: GeffMetadata = Field(..., description="geff_metadata")


def formatted_schema_json() -> str:
    """Get the formatted JSON schema for the GeffMetadata model."""
    schema = GeffSchema.model_json_schema()

    # this is a hacky way to ensure that the schema says geff_version is required
    # while still being able to instantiate GeffMetadata without it.
    # Once we cleanly version the schema independently, this *might* be a bit cleaner
    # Note: one could also pass a custom `schema_generator` to `model_json_schema()`
    # above... but this is simpler for now.
    geff_meta = schema["$defs"]["GeffMetadata"]
    geff_meta["properties"]["geff_version"].pop("default")
    geff_meta["required"].append("geff_version")

    return json.dumps(schema, indent=2)<|MERGE_RESOLUTION|>--- conflicted
+++ resolved
@@ -2,24 +2,13 @@
 
 import json
 import warnings
-<<<<<<< HEAD
-from collections.abc import (
-    Mapping,
-    Sequence,
-)
-=======
-from collections.abc import Sequence  # noqa: TC003
-from importlib.metadata import version
->>>>>>> e6d3dc66
+from collections.abc import Mapping, Sequence
 from typing import TYPE_CHECKING, Any, Literal
 
 import zarr
 from pydantic import BaseModel, Field, model_validator
 from pydantic.config import ConfigDict
 from zarr.storage import StoreLike
-
-if TYPE_CHECKING:
-    from zarr.storage import StoreLike
 
 import geff
 
@@ -34,9 +23,8 @@
 )
 
 if TYPE_CHECKING:
-    from pathlib import Path
-
     from zarr.storage import StoreLike
+
 
 VERSION_PATTERN = r"^\d+\.\d+(?:\.\d+)?(?:\.dev\d+)?(?:\+[a-zA-Z0-9]+)?"
 
@@ -420,18 +408,7 @@
 
         return self
 
-<<<<<<< HEAD
-    def write(self, group: StoreLike) -> None:
-        """Helper function to write GeffMetadata into the zarr geff group.
-        Maintains consistency by preserving ignored attributes with their original values.
-
-        Args:
-            group (StoreLike): The geff group to write the metadata to
-        """
-        _group = group if isinstance(group, zarr.Group) else zarr.open_group(group)
-        _group.attrs["geff"] = self.model_dump(mode="json")
-=======
-    def write(self, store: StoreLike):
+    def write(self, store: StoreLike) -> None:
         """Helper function to write GeffMetadata into the group of a zarr geff store.
         Maintains consistency by preserving ignored attributes with their original values.
 
@@ -444,7 +421,6 @@
 
         group = zarr.open_group(store)
         group.attrs["geff"] = self.model_dump(mode="json")
->>>>>>> e6d3dc66
 
     @classmethod
     def read(cls, store: StoreLike) -> GeffMetadata:
@@ -456,24 +432,20 @@
         Returns:
             GeffMetadata: The GeffMetadata object
         """
-<<<<<<< HEAD
-        _group = group if isinstance(group, zarr.Group) else zarr.open_group(group)
-=======
 
         if isinstance(store, zarr.Group):
             raise TypeError("Unsupported type for store_like: should be a zarr store | Path | str")
 
         group = zarr.open_group(store)
->>>>>>> e6d3dc66
 
         # Check if geff_version exists in zattrs
-        if "geff" not in _group.attrs:
+        if "geff" not in group.attrs:
             raise ValueError(
-                f"No geff key found in {_group}. This may indicate the path is incorrect or "
+                f"No geff key found in {group}. This may indicate the path is incorrect or "
                 f"zarr group name is not specified (e.g. /dataset.zarr/tracks/ instead of "
                 f"/dataset.zarr/)."
             )
-        if not isinstance(geff_dict := _group.attrs["geff"], Mapping):
+        if not isinstance(geff_dict := group.attrs["geff"], Mapping):
             raise ValueError(f"Expected geff metadata to be a Mapping. Got {type(geff_dict)}")
         return cls.model_validate(geff_dict)
 
