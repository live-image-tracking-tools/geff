from __future__ import annotations

import json
import warnings
from collections.abc import Mapping
from typing import TYPE_CHECKING, Any, Literal

import zarr
from pydantic import BaseModel, Field, model_validator, validate_call
from pydantic.config import ConfigDict
from zarr.storage import StoreLike

import geff

# The next imports are needed at runtime for Pydantic validation
from ._affine import Affine  # noqa: TC001
from ._axis import Axis  # noqa: TC001
from ._prop_metadata import PropMetadata  # noqa: TC001
<<<<<<< HEAD
=======
from ._valid_values import (
    VALID_AXIS_TYPES,
    VALID_SPACE_UNITS,
    VALID_TIME_UNITS,
    AxisType,
    SpaceUnits,
    TimeUnits,
    validate_space_unit,
    validate_time_unit,
)
>>>>>>> 61e77f8c

if TYPE_CHECKING:
    from zarr.storage import StoreLike


VERSION_PATTERN = r"^\d+\.\d+(?:\.\d+)?(?:\.dev\d+)?(?:\+[a-zA-Z0-9]+)?"


<<<<<<< HEAD
=======
class Axis(BaseModel):
    """The axes list is modeled after the
    [OME-zarr](https://ngff.openmicroscopy.org/0.5/index.html#axes-md)
    specifications and is used to identify spatio-temporal properties on the
    graph nodes. If the same names are used in the axes metadata of the
    related image or segmentation data, applications can use this information
    to align graph node locations with image data.

    The order of the axes in the list is meaningful. For one, any downstream
    properties that are an array of values with one value per (spatial) axis
    will be in the order of the axis list (filtering to only the spatial axes by
    the `type` field if needed). Secondly, if associated image or segmentation
    data does not have axes metadata, the order of the spatiotemporal axes is a
    good default guess for aligning the graph and the image data, although there
    is no way to denote the channel dimension in the graph spec. If you are
    writing out a geff with an associated segmentation and/or image dataset, we
    highly recommend providing the axis names for your segmentation/image using
    the OME-zarr spec, including channel dimensions if needed.
    """

    name: str = Field(..., description="Name of the corresponding node property")
    type: Literal[AxisType] | None = Field(
        default=None,
        description=f"The type of data encoded in this axis, one of {VALID_AXIS_TYPES} or None",
    )
    unit: str | Literal[SpaceUnits] | Literal[TimeUnits] | None = Field(
        default=None,
        description="Optional, the unit for this axis. If the type is 'space' "
        "or 'time', we recommend utilizing the OME-NGFF spatial or temporal units respectively.",
    )
    min: float | None = Field(
        default=None, description="Optional, the minimum value for this axis."
    )
    max: float | None = Field(
        default=None, description="Optional, the minimum value for this axis."
    )

    @model_validator(mode="after")
    def _validate_model(self) -> Axis:
        if (self.min is None) != (self.max is None):
            raise ValueError(
                f"Min and max must both be None or neither: got min {self.min} and max {self.max}"
            )
        if self.min is not None and self.max is not None and self.min > self.max:
            raise ValueError(f"Min {self.min} is greater than max {self.max}")

        if self.unit:
            if self.type == "space" and not validate_space_unit(self.unit):
                warnings.warn(
                    f"Spatial unit {self.unit} not in valid OME-Zarr units {VALID_SPACE_UNITS}. "
                    "Reader applications may not know what to do with this information.",
                    stacklevel=2,
                )
            elif self.type == "time" and not validate_time_unit(self.unit):
                warnings.warn(
                    f"Temporal unit {self.unit} not in valid OME-Zarr units {VALID_TIME_UNITS}. "
                    "Reader applications may not know what to do with this information.",
                    stacklevel=2,
                )

        return self


def _axes_from_lists(
    axis_names: Sequence[str] | None = None,
    axis_units: Sequence[str | None] | None = None,
    axis_types: Sequence[Literal[AxisType] | None] | None = None,
    roi_min: Sequence[float | None] | None = None,
    roi_max: Sequence[float | None] | None = None,
) -> list[Axis]:
    """Create a list of objects from lists of axis names, units, types, mins,
    and maxes. If axis_names is None, there are no spatial axes and the list will
    be empty. Nones for all other arguments will omit them from the axes.

    All provided arguments must have the same length. If an argument should not be specified
    for a single property, use None.

    Args:
        axis_names (list[str] | None, optional): Names of properties for spatiotemporal
            axes. Defaults to None.
        axis_units (list[str | None] | None, optional): Units corresponding to named properties.
            Defaults to None.
        axis_types (list[Literal[AxisType] | None] | None, optional): Axis type for each property.
            Choose from "space", "time", "channel". Defaults to None.
        roi_min (list[float | None] | None, optional): Minimum value for each property.
            Defaults to None.
        roi_max (list[float | None] | None, optional): Maximum value for each property.
            Defaults to None.

    Returns:
        list[Axis]:
    """
    axes: list[Axis] = []
    if axis_names is None:
        return axes

    dims = len(axis_names)
    if axis_types is not None:
        assert len(axis_types) == dims, (
            "The number of axis types has to match the number of axis names"
        )

    if axis_units is not None:
        assert len(axis_units) == dims, (
            "The number of axis types has to match the number of axis names"
        )

    for i in range(len(axis_names)):
        axes.append(
            Axis(
                name=axis_names[i],
                type=axis_types[i] if axis_types is not None else None,
                unit=axis_units[i] if axis_units is not None else None,
                min=roi_min[i] if roi_min is not None else None,
                max=roi_max[i] if roi_max is not None else None,
            )
        )
    return axes


>>>>>>> 61e77f8c
class DisplayHint(BaseModel):
    """Metadata indicating how spatiotemporal axes are displayed by a viewer"""

    display_horizontal: str = Field(
        ...,
        description="Which spatial axis to use for horizontal display",
    )
    display_vertical: str = Field(
        ...,
        description="Which spatial axis to use for vertical display",
    )
    display_depth: str | None = Field(
        default=None,
        description="Optional, which spatial axis to use for depth display",
    )
    display_time: str | None = Field(
        None,
        description="Optional, which temporal axis to use for time",
    )


@validate_call
def _validate_key_identifier_equality(
    props_metadata: dict[str, PropMetadata],
    c_type: Literal["node", "edge", "tracklet", "lineage"],
) -> None:
    """Check that the keys in the property metadata dictionary match the identifiers
    in the PropMetadata objects.

    Args:
        props_metadata (dict[str, PropMetadata]): The property metadata dictionary
            where keys are property identifiers and values are PropMetadata objects.
        c_type (Literal["node", "edge", "tracklet", "lineage"]): The type of component
            to which the property belongs.

    Raises:
        ValueError: If the key does not match the identifier.
    """
    for key, prop_md in props_metadata.items():
        if key != prop_md.identifier:
            raise ValueError(
                f"{c_type.capitalize()} property key '{key}' does not match "
                f"identifier {prop_md.identifier}"
            )


class RelatedObject(BaseModel):
    """A set of metadata for data that is associated with the graph. The types
    'labels' and 'image' should be used for label and image objects, respectively.
    Other types are also allowed.
    """

    type: str = Field(
        ...,
        description=(
            "Type of the related object. 'labels' for label objects, "
            "'image' for image objects. Other types are also allowed, but may not be "
            "recognized by reader applications. "
        ),
    )
    path: str = Field(
        ...,
        description=(
            "Path of the related object within the zarr group, relative "
            "to the geff zarr-attributes file. "
            "It is strongly recommended all related objects are stored as siblings "
            "of the geff group within the top-level zarr group."
        ),
    )
    label_prop: str | None = Field(
        default=None,
        description=(
            "Property name for label objects. This is the node property that will be used "
            "to identify the labels in the related object. "
            "This is only valid for type 'labels'."
        ),
    )

    @model_validator(mode="after")
    def _validate_model(self) -> RelatedObject:
        if self.type != "labels" and self.label_prop is not None:
            raise ValueError(
                f"label_prop {self.label_prop} is only valid for type 'labels', "
                f"but got type {self.type}."
            )
        if self.type not in ["labels", "image"]:
            warnings.warn(
                f"Got type {self.type} for related object, "
                "which might not be recognized by reader applications. ",
                stacklevel=2,
            )
        return self


GEFF_VERSION = ".".join(geff.__version__.split(".")[:2])


class GeffMetadata(BaseModel):
    """
    Geff metadata schema to validate the attributes json file in a geff zarr
    """

    # this determines the title of the generated json schema
    model_config = ConfigDict(
        title="geff_metadata",
        validate_assignment=True,
    )

    geff_version: str = Field(
        default=GEFF_VERSION,
        pattern=VERSION_PATTERN,
        description=(
            "Geff version string following semantic versioning (MAJOR.MINOR.PATCH), "
            "optionally with .devN and/or +local parts (e.g., 0.3.1.dev6+g61d5f18).\n"
            "If not provided, the version will be set to the current geff package version."
        ),
    )

    directed: bool = Field(description="True if the graph is directed, otherwise False.")
    axes: list[Axis] | None = Field(
        default=None,
        description="Optional list of `Axis` objects defining the axes of each node in the graph.\n"
        "Each object's `name` must be an existing attribute on the nodes. The optional `type` key "
        "must be one of `space`, `time` or `channel`, though readers may not use this information. "
        "Each axis can additionally optionally define a `unit` key, which should match the valid "
        "OME-Zarr units, and `min` and `max` keys to define the range of the axis. See "
        "[`Axis`][geff.metadata._schema.Axis] for more information.",
    )

    node_props_metadata: dict[str, PropMetadata] = Field(
        description=(
            "Metadata for node properties. The keys are the property identifiers, "
            "and the values are PropMetadata objects describing the properties."
            "There must be one entry for each node property."
        ),
    )
    edge_props_metadata: dict[str, PropMetadata] = Field(
        description=(
            "Metadata for edge properties. The keys are the property identifiers, "
            "and the values are PropMetadata objects describing the properties."
            "There must be one entry for each edge property."
        ),
    )

    sphere: str | None = Field(
        default=None,
        title="Node property: Detections as spheres",
        description=(
            """
            Name of the optional `sphere` property.

            A sphere is defined by

            - a center point, already given by the `space` type properties
            - a radius scalar, stored in this property
            """
        ),
    )
    ellipsoid: str | None = Field(
        default=None,
        title="Node property: Detections as ellipsoids",
        description=(
            """
            Name of the `ellipsoid` property.

            An ellipsoid is assumed to be in the same coordinate system as the `space` type
            properties.

            It is defined by

            - a center point $c$, already given by the `space` type properties
            - a covariance matrix $\\Sigma$, symmetric and positive-definite, stored in this
              property as a `2x2`/`3x3` array.

            To plot the ellipsoid:

            - Compute the eigendecomposition of the covariance matrix
            $\\Sigma = Q \\Lambda Q^{\\top}$
            - Sample points $z$ on the unit sphere
            - Transform the points to the ellipsoid by
            $x = c + Q \\Lambda^{(1/2)} z$.
            """
        ),
    )
    track_node_props: dict[Literal["lineage", "tracklet"], str] | None = Field(
        default=None,
        description=(
            "Node properties denoting tracklet and/or lineage IDs.\n"
            "A tracklet is defined as a simple path of connected nodes "
            "where the initiating node has any incoming degree and outgoing degree at most 1, "
            "and the terminating node has incoming degree at most 1 and any outgoing degree, "
            "and other nodes along the path have in/out degree of 1. Each tracklet must contain "
            "the maximal set of connected nodes that match this definition - no sub-tracklets.\n"
            "A lineage is defined as a weakly connected component on the graph.\n"
            "The dictionary can store one or both of 'tracklet' or 'lineage' keys."
        ),
    )
    related_objects: list[RelatedObject] | None = Field(
        default=None,
        description=(
            "A list of dictionaries of related objects such as labels or images. "
            "Each dictionary must contain 'type', 'path', and optionally 'label_prop' "
            "properties. The 'type' represents the data type. 'labels' and 'image' should "
            "be used for label and image objects, respectively. Other types are also allowed, "
            "The 'path' should be relative to the geff zarr-attributes file. "
            "It is strongly recommended all related objects are stored as siblings "
            "of the geff group within the top-level zarr group. "
            "The 'label_prop' is only valid for type 'labels' and specifies the node property "
            "that will be used to identify the labels in the related object. "
        ),
    )
    affine: Affine | None = Field(
        default=None,
        description="The optional `affine` field allows specifying a global affine transformation "
        "that maps the graph coordinates stored in the node properties to a physical coordinate "
        "system. The value **matrix** is stored as a `(N + 1) x (N + 1)` homogeneous matrix "
        "following the `scipy.ndimage.affine_transform` convention, where **N** equals the "
        "number of spatio-temporal axes declared in `axes`.",
    )
    display_hints: DisplayHint | None = Field(
        default=None,
        description="Metadata indicating how spatiotemporal axes are displayed by a viewer",
    )
    extra: dict[str, Any] = Field(
        default_factory=dict,
        description="The optional `extra` object is a free-form dictionary that can hold any "
        "additional, application-specific metadata that is **not** covered by the core geff "
        "schema. Users may place arbitrary keys and values inside `extra` without fear of "
        "clashing with future reserved fields. Although the core `geff` reader makes these "
        "attributes available, their meaning and use are left entirely to downstream "
        "applications. ",
    )

    @model_validator(mode="after")
    def _validate_model_after(self) -> GeffMetadata:
        # Axes names must be unique
        if self.axes is not None:
            names = [ax.name for ax in self.axes]
            if len(names) != len(set(names)):
                raise ValueError(f"Duplicate axes names found in {names}")

            if self.affine is not None:
                if self.affine.ndim != len(self.axes):
                    raise ValueError(
                        f"Affine transformation matrix must have {len(self.axes)} dimensions, "
                        f"got {self.affine.ndim}"
                    )

        # Display hint axes match names in axes
        if self.axes is not None and self.display_hints is not None:
            ax_names = [ax.name for ax in self.axes]
            if self.display_hints.display_horizontal not in ax_names:
                raise ValueError(
                    f"Display hint display_horizontal name {self.display_hints.display_horizontal} "
                    f"not found in axes {ax_names}"
                )
            if self.display_hints.display_vertical not in ax_names:
                raise ValueError(
                    f"Display hint display_vertical name {self.display_hints.display_vertical} "
                    f"not found in axes {ax_names}"
                )
            if (
                self.display_hints.display_time is not None
                and self.display_hints.display_time not in ax_names
            ):
                raise ValueError(
                    f"Display hint display_time name {self.display_hints.display_time} "
                    f"not found in axes {ax_names}"
                )
            if (
                self.display_hints.display_depth is not None
                and self.display_hints.display_depth not in ax_names
            ):
                raise ValueError(
                    f"Display hint display_depth name {self.display_hints.display_depth} "
                    f"not found in axes {ax_names}"
                )

        # Property metadata validation
        if self.node_props_metadata is not None:
            _validate_key_identifier_equality(self.node_props_metadata, "node")
        if self.edge_props_metadata is not None:
            _validate_key_identifier_equality(self.edge_props_metadata, "edge")

        return self

    def write(self, store: StoreLike) -> None:
        """Helper function to write GeffMetadata into the group of a zarr geff store.
        Maintains consistency by preserving ignored attributes with their original values.

        Args:
            store (zarr store | Path | str): The geff store to write the metadata to
        """

        if isinstance(store, zarr.Group):
            raise TypeError("Unsupported type for store_like: should be a zarr store | Path | str")

        group = zarr.open_group(store)
        group.attrs["geff"] = self.model_dump(mode="json")

    @classmethod
    def read(cls, store: StoreLike) -> GeffMetadata:
        """Helper function to read GeffMetadata from a zarr geff group.

        Args:
            store (zarr store | Path | str): The geff store to read the metadata from

        Returns:
            GeffMetadata: The GeffMetadata object
        """

        if isinstance(store, zarr.Group):
            raise TypeError("Unsupported type for store_like: should be a zarr store | Path | str")

        group = zarr.open_group(store)

        # Check if geff_version exists in zattrs
        if "geff" not in group.attrs:
            raise ValueError(
                f"No geff key found in {group}. This may indicate the path is incorrect or "
                f"zarr group name is not specified (e.g. /dataset.zarr/tracks/ instead of "
                f"/dataset.zarr/)."
            )
        if not isinstance(geff_dict := group.attrs["geff"], Mapping):
            raise ValueError(f"Expected geff metadata to be a Mapping. Got {type(geff_dict)}")
        return cls.model_validate(geff_dict)


class GeffSchema(BaseModel):
    geff: GeffMetadata = Field(..., description="geff_metadata")


def _formatted_schema_json() -> str:
    """Get the formatted JSON schema for the GeffMetadata model."""
    schema = GeffSchema.model_json_schema()

    # this is a hacky way to ensure that the schema says geff_version is required
    # while still being able to instantiate GeffMetadata without it.
    # Once we cleanly version the schema independently, this *might* be a bit cleaner
    # Note: one could also pass a custom `schema_generator` to `model_json_schema()`
    # above... but this is simpler for now.
    geff_meta = schema["$defs"]["GeffMetadata"]
    geff_meta["properties"]["geff_version"].pop("default")
    geff_meta["required"].append("geff_version")

    return json.dumps(schema, indent=2)<|MERGE_RESOLUTION|>--- conflicted
+++ resolved
@@ -16,19 +16,6 @@
 from ._affine import Affine  # noqa: TC001
 from ._axis import Axis  # noqa: TC001
 from ._prop_metadata import PropMetadata  # noqa: TC001
-<<<<<<< HEAD
-=======
-from ._valid_values import (
-    VALID_AXIS_TYPES,
-    VALID_SPACE_UNITS,
-    VALID_TIME_UNITS,
-    AxisType,
-    SpaceUnits,
-    TimeUnits,
-    validate_space_unit,
-    validate_time_unit,
-)
->>>>>>> 61e77f8c
 
 if TYPE_CHECKING:
     from zarr.storage import StoreLike
@@ -37,129 +24,6 @@
 VERSION_PATTERN = r"^\d+\.\d+(?:\.\d+)?(?:\.dev\d+)?(?:\+[a-zA-Z0-9]+)?"
 
 
-<<<<<<< HEAD
-=======
-class Axis(BaseModel):
-    """The axes list is modeled after the
-    [OME-zarr](https://ngff.openmicroscopy.org/0.5/index.html#axes-md)
-    specifications and is used to identify spatio-temporal properties on the
-    graph nodes. If the same names are used in the axes metadata of the
-    related image or segmentation data, applications can use this information
-    to align graph node locations with image data.
-
-    The order of the axes in the list is meaningful. For one, any downstream
-    properties that are an array of values with one value per (spatial) axis
-    will be in the order of the axis list (filtering to only the spatial axes by
-    the `type` field if needed). Secondly, if associated image or segmentation
-    data does not have axes metadata, the order of the spatiotemporal axes is a
-    good default guess for aligning the graph and the image data, although there
-    is no way to denote the channel dimension in the graph spec. If you are
-    writing out a geff with an associated segmentation and/or image dataset, we
-    highly recommend providing the axis names for your segmentation/image using
-    the OME-zarr spec, including channel dimensions if needed.
-    """
-
-    name: str = Field(..., description="Name of the corresponding node property")
-    type: Literal[AxisType] | None = Field(
-        default=None,
-        description=f"The type of data encoded in this axis, one of {VALID_AXIS_TYPES} or None",
-    )
-    unit: str | Literal[SpaceUnits] | Literal[TimeUnits] | None = Field(
-        default=None,
-        description="Optional, the unit for this axis. If the type is 'space' "
-        "or 'time', we recommend utilizing the OME-NGFF spatial or temporal units respectively.",
-    )
-    min: float | None = Field(
-        default=None, description="Optional, the minimum value for this axis."
-    )
-    max: float | None = Field(
-        default=None, description="Optional, the minimum value for this axis."
-    )
-
-    @model_validator(mode="after")
-    def _validate_model(self) -> Axis:
-        if (self.min is None) != (self.max is None):
-            raise ValueError(
-                f"Min and max must both be None or neither: got min {self.min} and max {self.max}"
-            )
-        if self.min is not None and self.max is not None and self.min > self.max:
-            raise ValueError(f"Min {self.min} is greater than max {self.max}")
-
-        if self.unit:
-            if self.type == "space" and not validate_space_unit(self.unit):
-                warnings.warn(
-                    f"Spatial unit {self.unit} not in valid OME-Zarr units {VALID_SPACE_UNITS}. "
-                    "Reader applications may not know what to do with this information.",
-                    stacklevel=2,
-                )
-            elif self.type == "time" and not validate_time_unit(self.unit):
-                warnings.warn(
-                    f"Temporal unit {self.unit} not in valid OME-Zarr units {VALID_TIME_UNITS}. "
-                    "Reader applications may not know what to do with this information.",
-                    stacklevel=2,
-                )
-
-        return self
-
-
-def _axes_from_lists(
-    axis_names: Sequence[str] | None = None,
-    axis_units: Sequence[str | None] | None = None,
-    axis_types: Sequence[Literal[AxisType] | None] | None = None,
-    roi_min: Sequence[float | None] | None = None,
-    roi_max: Sequence[float | None] | None = None,
-) -> list[Axis]:
-    """Create a list of objects from lists of axis names, units, types, mins,
-    and maxes. If axis_names is None, there are no spatial axes and the list will
-    be empty. Nones for all other arguments will omit them from the axes.
-
-    All provided arguments must have the same length. If an argument should not be specified
-    for a single property, use None.
-
-    Args:
-        axis_names (list[str] | None, optional): Names of properties for spatiotemporal
-            axes. Defaults to None.
-        axis_units (list[str | None] | None, optional): Units corresponding to named properties.
-            Defaults to None.
-        axis_types (list[Literal[AxisType] | None] | None, optional): Axis type for each property.
-            Choose from "space", "time", "channel". Defaults to None.
-        roi_min (list[float | None] | None, optional): Minimum value for each property.
-            Defaults to None.
-        roi_max (list[float | None] | None, optional): Maximum value for each property.
-            Defaults to None.
-
-    Returns:
-        list[Axis]:
-    """
-    axes: list[Axis] = []
-    if axis_names is None:
-        return axes
-
-    dims = len(axis_names)
-    if axis_types is not None:
-        assert len(axis_types) == dims, (
-            "The number of axis types has to match the number of axis names"
-        )
-
-    if axis_units is not None:
-        assert len(axis_units) == dims, (
-            "The number of axis types has to match the number of axis names"
-        )
-
-    for i in range(len(axis_names)):
-        axes.append(
-            Axis(
-                name=axis_names[i],
-                type=axis_types[i] if axis_types is not None else None,
-                unit=axis_units[i] if axis_units is not None else None,
-                min=roi_min[i] if roi_min is not None else None,
-                max=roi_max[i] if roi_max is not None else None,
-            )
-        )
-    return axes
-
-
->>>>>>> 61e77f8c
 class DisplayHint(BaseModel):
     """Metadata indicating how spatiotemporal axes are displayed by a viewer"""
 
