from pathlib import Path
from typing import Any, Sequence

import numpy as np
import zarr


<<<<<<< HEAD
def write_dict_like(
    geff_path: Path | str,
    node_data: Sequence[tuple[Any, dict[str, Any]]],
    edge_data: Sequence[tuple[Any, dict[str, Any]]],
    node_prop_names: Sequence[str],
    edge_prop_names: Sequence[str],
    position_prop: str | None = None,
=======
def write_props(
    group: zarr.Group,
    data: Sequence[tuple[Any, dict[str, Any]]],
    prop_names: Sequence[str],
    axis_names: list[str] | None = None,
>>>>>>> 611e7a27
) -> None:
    """Write a dict-like graph representation to geff

    Args:
<<<<<<< HEAD
        geff_path (Path | str): The path to the geff zarr group to write to
        node_data (Sequence[tuple[Any, dict[str, Any]]]): A sequence of tuples with
            node_ids and node_data, where node_data is a dictionary from str names
            to any values.
        edge_data (Sequence[tuple[Any, dict[str, Any]]]): A sequence of tuples with
            edge_ids and edge_data, where edge_data is a dictionary from str names
            to any values.
        node_prop_names (Sequence[str]): A list of node properties to include in the
            geff
        edge_prop_names (Sequence[str]): a list of edge properties to include in the
            geff
        position_prop (str | None, optional): The position property, if any,
            for checking if it has missing values. Defaults to None.
=======
        group: The zarr group to write the property to (e.g. `nodes` or `edges`)
        data: A sequence of (id, data) pairs. For example, graph.nodes(data=True) for networkx
        prop_names: The names of the properties to write.
        node_dtype: The numpy dtype to use for the node and edge ID datasets.
        axis_names: The name of the spatiotemporal properties
>>>>>>> 611e7a27

    Raises:
        ValueError: If the position prop is given and is not present on all nodes.
    """
    node_ids = [idx for idx, _ in node_data]
    edge_ids = [idx for idx, _ in edge_data]

    if len(node_ids) > 0:
        nodes_arr = np.asarray(node_ids)
    else:
        nodes_arr = np.empty((0,), dtype=np.int64)

    if len(edge_ids) > 0:
        edges_arr = np.asarray(edge_ids, dtype=nodes_arr.dtype)
    else:
        edges_arr = np.empty((0, 2), dtype=nodes_arr.dtype)

    write_id_arrays(geff_path, nodes_arr, edges_arr)

    if position_prop is not None and position_prop not in node_prop_names:
        node_prop_names = list(node_prop_names)
        node_prop_names.append(position_prop)

<<<<<<< HEAD
    node_props_dict = dict_props_to_arr(node_data, node_prop_names)
    if position_prop is not None:
        pos_missing_arr = node_props_dict[position_prop][1]
        if pos_missing_arr is not None:
            raise ValueError(
                f"Position property '{position_prop}' not found in : "
                "{nodes_arr[pos_missing_arr].tolist()}"
            )
    write_props_arrays(geff_path, "nodes", node_props_dict)

    edge_props_dict = dict_props_to_arr(edge_data, edge_prop_names)
    write_props_arrays(geff_path, "edges", edge_props_dict)


def dict_props_to_arr(
    data: Sequence[tuple[Any, dict[str, Any]]],
    prop_names: Sequence[str],
) -> dict[str, tuple[np.ndarray, np.ndarray | None]]:
    """Convert dict-like properties to values and missing array representation.

    Note: The order of the sequence of data should be the same as that used to write
    the ids, or this will not work properly.

    Args:
        data (Sequence[tuple[Any, dict[str, Any]]]): A sequence of elements and a dictionary
            holding the properties of that element
        prop_names (str): The properties to include in the dictionary of property arrays.

    Returns:
        dict[tuple[np.ndarray, np.ndarray | None]]: A dictionary from property names
            to a tuple of (value, missing) arrays, where the missing array can be None.
    """
    props_dict = {}
    for name in prop_names:
        values = []
        missing = []
=======
    # For each of the spatiotemporal axes, keep track of if we have seen them during writing
    if axis_names is None:
        seen_axes = None
    else:
        seen_axes = [
            False,
        ] * len(axis_names)

    for name in prop_names:
        values = []
        missing = []

        if axis_names is None:
            is_position = False
        else:
            is_position = name in axis_names
            if is_position:
                seen_axes[axis_names.index(name)] = True  # type: ignore

>>>>>>> 611e7a27
        # iterate over the data and checks for missing content
        missing_any = False
        for _, data_dict in data:
            if name in data_dict:
                values.append(data_dict[name])
                missing.append(False)
            else:
                values.append(0)  # this fails to non-scalar properties
                missing.append(True)
<<<<<<< HEAD
                missing_any = True
        values_arr = np.asarray(values)
        missing_arr = np.asarray(missing, dtype=bool) if missing_any else None
        props_dict[name] = (values_arr, missing_arr)
    return props_dict


def write_id_arrays(geff_path: Path | str, node_ids: np.ndarray, edge_ids: np.ndarray) -> None:
    """Writes a set of node ids and edge ids to a geff group.

    Args:
        geff_path (Path): path to geff group to write the nodes/ids and edges/ids into
        node_ids (np.ndarray): an array of strings or ints with shape (N,)
        edge_ids (np.ndarray): an array with same type as node_ds and shape (N, 2)
    Raises:
        TypeError if node_ids and edge_ids have different types, or if either are float
    """
    if node_ids.dtype != edge_ids.dtype:
        raise TypeError(
            f"Node ids and edge ids must have same dtype: {node_ids.dtype=}, {edge_ids.dtype=}"
        )
    geff_root = zarr.open(str(geff_path))
    geff_root["nodes/ids"] = node_ids
    geff_root["edges/ids"] = edge_ids

=======
                if is_position:
                    raise ValueError(f"Element '{key}' does not have position property")
        group[f"props/{name}/values"] = np.asarray(values)
>>>>>>> 611e7a27

def write_props_arrays(
    geff_path: Path | str, group: str, props: dict[str, tuple[np.ndarray, np.ndarray | None]]
) -> None:
    """Writes a set of properties to a geff nodes or edges group.

    Can be used to add new properties if they don't already exist.

<<<<<<< HEAD
    Args:
        geff_path (Path): path to geff group to write the properties to
        group (str): "nodes" or "edges"
        props (dict[str, tuple[np.ndarray, np.ndarray  |  None]]): a dictionary from
            attr name to (attr_values, attr_missing) arrays.
    Raises:
        ValueError: If the group is not a 'nodes' or 'edges' group.
    TODO: validate attrs length based on group ids shape?
    """
    if group not in ["nodes", "edges"]:
        raise ValueError(f"Group must be a 'nodes' or 'edges' group. Found {group}")
    geff_root = zarr.open(str(geff_path))
    props_group = geff_root.require_group(f"{group}/props")
    for prop, arrays in props.items():
        prop_group = props_group.create_group(prop)
        values, missing = arrays
        prop_group["values"] = values
        if missing is not None:
            prop_group["missing"] = missing
=======
    # Raise error if we did not see one of the spatiotemporal properties while writing
    if axis_names is not None and len(ids) > 0 and False in seen_axes:  # type: ignore
        missing_idx = seen_axes.index(False)  # type: ignore
        raise ValueError(f"Spatiotemporal property ('{axis_names[missing_idx]}') not found")
>>>>>>> 611e7a27
<|MERGE_RESOLUTION|>--- conflicted
+++ resolved
@@ -5,26 +5,17 @@
 import zarr
 
 
-<<<<<<< HEAD
 def write_dict_like(
     geff_path: Path | str,
     node_data: Sequence[tuple[Any, dict[str, Any]]],
     edge_data: Sequence[tuple[Any, dict[str, Any]]],
     node_prop_names: Sequence[str],
     edge_prop_names: Sequence[str],
-    position_prop: str | None = None,
-=======
-def write_props(
-    group: zarr.Group,
-    data: Sequence[tuple[Any, dict[str, Any]]],
-    prop_names: Sequence[str],
     axis_names: list[str] | None = None,
->>>>>>> 611e7a27
 ) -> None:
     """Write a dict-like graph representation to geff
 
     Args:
-<<<<<<< HEAD
         geff_path (Path | str): The path to the geff zarr group to write to
         node_data (Sequence[tuple[Any, dict[str, Any]]]): A sequence of tuples with
             node_ids and node_data, where node_data is a dictionary from str names
@@ -36,15 +27,8 @@
             geff
         edge_prop_names (Sequence[str]): a list of edge properties to include in the
             geff
-        position_prop (str | None, optional): The position property, if any,
-            for checking if it has missing values. Defaults to None.
-=======
-        group: The zarr group to write the property to (e.g. `nodes` or `edges`)
-        data: A sequence of (id, data) pairs. For example, graph.nodes(data=True) for networkx
-        prop_names: The names of the properties to write.
-        node_dtype: The numpy dtype to use for the node and edge ID datasets.
-        axis_names: The name of the spatiotemporal properties
->>>>>>> 611e7a27
+        axis_names (Sequence[str] | None): The name of the spatiotemporal properties, if
+            any. Defaults to None
 
     Raises:
         ValueError: If the position prop is given and is not present on all nodes.
@@ -64,19 +48,21 @@
 
     write_id_arrays(geff_path, nodes_arr, edges_arr)
 
-    if position_prop is not None and position_prop not in node_prop_names:
+    if axis_names is not None:
         node_prop_names = list(node_prop_names)
-        node_prop_names.append(position_prop)
+        for axis in axis_names:
+            if axis not in node_prop_names:
+                node_prop_names.append(axis)
 
-<<<<<<< HEAD
     node_props_dict = dict_props_to_arr(node_data, node_prop_names)
-    if position_prop is not None:
-        pos_missing_arr = node_props_dict[position_prop][1]
-        if pos_missing_arr is not None:
-            raise ValueError(
-                f"Position property '{position_prop}' not found in : "
-                "{nodes_arr[pos_missing_arr].tolist()}"
-            )
+    if axis_names is not None:
+        for axis in axis_names:
+            missing_arr = node_props_dict[axis][1]
+            if missing_arr is not None:
+                raise ValueError(
+                    f"Spatiotemporal property '{axis}' not found in : "
+                    f"{nodes_arr[missing_arr].tolist()}"
+                )
     write_props_arrays(geff_path, "nodes", node_props_dict)
 
     edge_props_dict = dict_props_to_arr(edge_data, edge_prop_names)
@@ -105,27 +91,6 @@
     for name in prop_names:
         values = []
         missing = []
-=======
-    # For each of the spatiotemporal axes, keep track of if we have seen them during writing
-    if axis_names is None:
-        seen_axes = None
-    else:
-        seen_axes = [
-            False,
-        ] * len(axis_names)
-
-    for name in prop_names:
-        values = []
-        missing = []
-
-        if axis_names is None:
-            is_position = False
-        else:
-            is_position = name in axis_names
-            if is_position:
-                seen_axes[axis_names.index(name)] = True  # type: ignore
-
->>>>>>> 611e7a27
         # iterate over the data and checks for missing content
         missing_any = False
         for _, data_dict in data:
@@ -135,7 +100,6 @@
             else:
                 values.append(0)  # this fails to non-scalar properties
                 missing.append(True)
-<<<<<<< HEAD
                 missing_any = True
         values_arr = np.asarray(values)
         missing_arr = np.asarray(missing, dtype=bool) if missing_any else None
@@ -161,11 +125,6 @@
     geff_root["nodes/ids"] = node_ids
     geff_root["edges/ids"] = edge_ids
 
-=======
-                if is_position:
-                    raise ValueError(f"Element '{key}' does not have position property")
-        group[f"props/{name}/values"] = np.asarray(values)
->>>>>>> 611e7a27
 
 def write_props_arrays(
     geff_path: Path | str, group: str, props: dict[str, tuple[np.ndarray, np.ndarray | None]]
@@ -174,7 +133,6 @@
 
     Can be used to add new properties if they don't already exist.
 
-<<<<<<< HEAD
     Args:
         geff_path (Path): path to geff group to write the properties to
         group (str): "nodes" or "edges"
@@ -193,10 +151,4 @@
         values, missing = arrays
         prop_group["values"] = values
         if missing is not None:
-            prop_group["missing"] = missing
-=======
-    # Raise error if we did not see one of the spatiotemporal properties while writing
-    if axis_names is not None and len(ids) > 0 and False in seen_axes:  # type: ignore
-        missing_idx = seen_axes.index(False)  # type: ignore
-        raise ValueError(f"Spatiotemporal property ('{axis_names[missing_idx]}') not found")
->>>>>>> 611e7a27
+            prop_group["missing"] = missing