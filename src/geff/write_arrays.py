from __future__ import annotations

import warnings
from typing import TYPE_CHECKING, Literal

import zarr

from geff.utils import remove_tilde

<<<<<<< HEAD
from . import _path
from .units import validate_data_type
=======
from .metadata_schema import GeffMetadata
from .valid_values import validate_data_type
>>>>>>> 384deeac

if TYPE_CHECKING:
    import numpy as np
    from zarr.storage import StoreLike

    from .metadata_schema import GeffMetadata


def write_arrays(
    geff_store: StoreLike,
    node_ids: np.ndarray,
    node_props: dict[str, tuple[np.ndarray, np.ndarray | None]] | None,
    edge_ids: np.ndarray,
    edge_props: dict[str, tuple[np.ndarray, np.ndarray | None]] | None,
    metadata: GeffMetadata,
    node_props_unsquish: dict[str, list[str]] | None = None,
    edge_props_unsquish: dict[str, list[str]] | None = None,
    zarr_format: Literal[2, 3] = 2,
) -> None:
    """Write a geff file from already constructed arrays of node and edge ids and props

    Currently does not do any validation that the arrays are valid, but could be added
    as an optional flag.

    Args:
        geff_store (str | Path | zarr store): The path/str to the geff zarr, or the store
            itself. Opens in append mode, so will only overwrite geff-controlled groups.
        node_ids (np.ndarray): An array containing the node ids. Must have same dtype as
            edge_ids.
        node_props (dict[str, tuple[np.ndarray, np.ndarray | None]] | None): A dictionary
            from node property names to (values, missing) arrays, which should have same
            length as node_ids.
        edge_ids (np.ndarray): An array containing the edge ids. Must have same dtype
            as node_ids.
        edge_props (dict[str, tuple[np.ndarray, np.ndarray | None]] | None): A dictionary
            from edge property names to (values, missing) arrays, which should have same
            length as edge_ids.
        metadata (GeffMetadata): The metadata of the graph.
        zarr_format (Literal[2, 3]): The zarr specification to use when writing the zarr.
            Defaults to 2.
        node_props_unsquish (dict[str, list[str]] | None): a dictionary
            indicication how to "unsquish" a property into individual scalars
            (e.g.: `{"pos": ["z", "y", "x"]}` will store the position property
            as three individual properties called "z", "y", and "x".
        edge_props_unsquish (dict[str, list[str]] | None): a dictionary
            indicication how to "unsquish" a property into individual scalars
            (e.g.: `{"pos": ["z", "y", "x"]}` will store the position property
            as three individual properties called "z", "y", and "x".
    """
    geff_store = remove_tilde(geff_store)

    write_id_arrays(geff_store, node_ids, edge_ids)
    if node_props is not None:
        write_props_arrays(
            geff_store, _path.NODES, node_props, node_props_unsquish, zarr_format=zarr_format
        )
    if edge_props is not None:
        write_props_arrays(
            geff_store, _path.EDGES, edge_props, edge_props_unsquish, zarr_format=zarr_format
        )
    metadata.write(geff_store)


def write_id_arrays(
    geff_store: StoreLike,
    node_ids: np.ndarray,
    edge_ids: np.ndarray,
    zarr_format: Literal[2, 3] = 2,
) -> None:
    """Writes a set of node ids and edge ids to a geff group.

    Args:
        geff_store (str | Path | zarr store): path/str to geff group, or the store itself,
            to write the nodes/ids and edges/ids into
        node_ids (np.ndarray): an array of strings or ints with shape (N,)
        edge_ids (np.ndarray): an array with same type as node_ds and shape (N, 2)
        zarr_format (Literal[2, 3]): The zarr specification to use when writing the zarr.
            Defaults to 2.
    Raises:
        TypeError if node_ids and edge_ids have different types, or if either are float
    """
    geff_store = remove_tilde(geff_store)

    if node_ids.dtype != edge_ids.dtype:
        raise TypeError(
            f"Node ids and edge ids must have same dtype: {node_ids.dtype=}, {edge_ids.dtype=}"
        )

    # Disallow data types that cannot be consumed by Java-based Zarr readers
    if not validate_data_type(node_ids.dtype):
        warnings.warn(
            "Java Zarr implementations do not support dtype "
            f"{node_ids.dtype}. Please use a supported type.",
            stacklevel=2,
        )

    if zarr.__version__.startswith("3"):
        geff_root = zarr.open_group(
            geff_store, mode="a", zarr_format=zarr_format
        )  # zarr format defaulted to 2
    else:
        geff_root = zarr.open_group(geff_store, mode="a")
    geff_root[_path.NODE_IDS] = node_ids
    geff_root[_path.EDGE_IDS] = edge_ids


def write_props_arrays(
    geff_store: StoreLike,
    group: Literal["nodes", "edges"],
    props: dict[str, tuple[np.ndarray, np.ndarray | None]],
    props_unsquish: dict[str, list[str]] | None = None,
    zarr_format: Literal[2, 3] = 2,
) -> None:
    """Writes a set of properties to a geff nodes or edges group.

    Can be used to add new properties if they don't already exist.

    Args:
        geff_store (str | Path | zarr store): The path/str to the geff zarr, or the store
            itself. Opens in append mode, so will only overwrite geff-controlled groups.
        group (Literal["nodes", "edges"]): "nodes" or "edges"
        props (dict[str, tuple[np.ndarray, np.ndarray | None]]): a dictionary from
            attr name to (attr_values, attr_missing) arrays.
        props_unsquish (dict[str, list[str]] | None): a dictionary indicication
            how to "unsquish" a property into individual scalars (e.g.:
            `{"pos": ["z", "y", "x"]}` will store the position property as
            three individual properties called "z", "y", and "x".
        zarr_format (Literal[2, 3]): The zarr specification to use when writing the zarr.
            Defaults to 2.
    Raises:
        ValueError: If the group is not a 'nodes' or 'edges' group.
    TODO: validate attrs length based on group ids shape?
    """

    geff_store = remove_tilde(geff_store)

    if group not in [_path.NODES, _path.EDGES]:
        raise ValueError(f"Group must be a {_path.NODES!r} or {_path.EDGES!r} group. Found {group}")

    if props_unsquish is not None:
        for name, replace_names in props_unsquish.items():
            array, missing = props[name]
            assert len(array.shape) == 2, "Can only unsquish 2D arrays."
            replace_arrays = {
                replace_name: (array[:, i], None if not missing else missing[:, i])
                for i, replace_name in enumerate(replace_names)
            }
            del props[name]
            props.update(replace_arrays)

    if zarr.__version__.startswith("3"):
        geff_root = zarr.open_group(
            geff_store, mode="a", zarr_format=zarr_format
        )  # zarr format defaulted to 2
    else:
        geff_root = zarr.open_group(geff_store, mode="a")
    props_group = geff_root.require_group(f"{group}/{_path.PROPS}")
    for prop, arrays in props.items():
        # data-type validation - ensure this property can round-trip through
        # Java Zarr readers before any data get written to disk.
        values, missing = arrays
        if not validate_data_type(values.dtype):
            warnings.warn(
                f"Data type {values.dtype} for property '{prop}' is not supported "
                "by Java Zarr implementations. Proceeding anyway.",
                stacklevel=2,
            )

        prop_group = props_group.create_group(prop)
        prop_group[_path.VALUES] = values
        if missing is not None:
            prop_group[_path.MISSING] = missing<|MERGE_RESOLUTION|>--- conflicted
+++ resolved
@@ -7,13 +7,9 @@
 
 from geff.utils import remove_tilde
 
-<<<<<<< HEAD
 from . import _path
-from .units import validate_data_type
-=======
 from .metadata_schema import GeffMetadata
 from .valid_values import validate_data_type
->>>>>>> 384deeac
 
 if TYPE_CHECKING:
     import numpy as np
