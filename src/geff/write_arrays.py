--- conflicted
+++ resolved
@@ -50,21 +50,14 @@
     """
     write_id_arrays(geff_store, node_ids, edge_ids)
     if node_props is not None:
-<<<<<<< HEAD
-        write_props_arrays(geff_store, "nodes", node_props, zarr_format=zarr_format)
-    if edge_props is not None:
-        write_props_arrays(geff_store, "edges", edge_props, zarr_format=zarr_format)
-    metadata.write(geff_store)
-=======
         write_props_arrays(
-            geff_path, "nodes", node_props, node_props_unsquish, zarr_format=zarr_format
+            geff_store, "nodes", node_props, node_props_unsquish, zarr_format=zarr_format
         )
     if edge_props is not None:
         write_props_arrays(
-            geff_path, "edges", edge_props, edge_props_unsquish, zarr_format=zarr_format
+            geff_store, "edges", edge_props, edge_props_unsquish, zarr_format=zarr_format
         )
-    metadata.write(geff_path)
->>>>>>> 9b0dd432
+    metadata.write(geff_store)
 
 
 def write_id_arrays(
@@ -129,8 +122,6 @@
     if group not in ["nodes", "edges"]:
         raise ValueError(f"Group must be a 'nodes' or 'edges' group. Found {group}")
 
-<<<<<<< HEAD
-=======
     if props_unsquish is not None:
         for name, replace_names in props_unsquish.items():
             array, missing = props[name]
@@ -142,8 +133,6 @@
             del props[name]
             props.update(replace_arrays)
 
-    path = str(geff_path)
->>>>>>> 9b0dd432
     if zarr.__version__.startswith("3"):
         geff_root = zarr.open(
             geff_store, mode="a", zarr_format=zarr_format
