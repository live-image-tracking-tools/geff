from __future__ import annotations

from typing import TYPE_CHECKING

import numpy as np
import zarr

from geff.metadata_schema import GeffMetadata

from . import _path, utils

if TYPE_CHECKING:
    from numpy.typing import NDArray
    from zarr.storage import StoreLike

    from geff.typing import InMemoryGeff, PropDictNpArray, PropDictZArray


class GeffReader:
    """
    File reader class that allows subset reading to an intermediate dict representation.

    The subsets can be a subset of node and edge properties, and a subset of nodes and
    edges.

    Example:
        >>> from pathlib import Path
        ... from geff.file_reader import FileReader

        >>> path = Path("example/path")
        ... file_reader = FileReader(path)
        ... file_reader.read_node_prop("seg_id")
        ... # in_memory_geff will only have the node property "seg_id"
        ... in_memory_geff = file_reader.build()
        ... in_memory_geff

        >>> file_reader.read_node_prop("t")
        ... # Now graph dict will have two node properties: "seg_id" and "t"
        ... in_memory_geff = file_reader.build()
        ... in_memory_geff

        >>> # Now in_memory_geff will only be a subset with nodes "t" < 5
        ... in_memory_geff = file_reader.build(file_reader.node_props["t"]["values"][:] < 5)
        ... in_memory_geff
    """

    def __init__(self, source: StoreLike, validate: bool = True) -> None:
        """
        File reader class that allows subset reading to an intermediate dict representation.

        Args:
            source (str | Path | zarr.store): Either a str/path to the root of the geff zarr
                (where the .attrs contains the geff metadata), or a zarr store object
            validate (bool, optional): Flag indicating whether to perform validation on the
                geff file before loading into memory. If set to False and there are
                format issues, will likely fail with a cryptic error. Defaults to True.
        """
        source = utils.remove_tilde(source)

        if validate:
            utils.validate(source)
        self.group = zarr.open_group(source, mode="r")
<<<<<<< HEAD
        self.metadata = GeffMetadata.read(self.group)
        self.nodes = zarr.open_array(source, path=_path.NODE_IDS, mode="r")
        self.edges = zarr.open_array(source, path=_path.EDGE_IDS, mode="r")
=======
        self.metadata = GeffMetadata.read(source)
        self.nodes = zarr.open_array(source, path="nodes/ids", mode="r")
        self.edges = zarr.open_array(source, path="edges/ids", mode="r")
>>>>>>> e6d3dc66
        self.node_props: dict[str, PropDictZArray] = {}
        self.edge_props: dict[str, PropDictZArray] = {}

        # get node properties names
        nodes_group = utils.expect_group(self.group, _path.NODES)
        if _path.PROPS in nodes_group.keys():
            node_props_group = zarr.open_group(self.group.store, path=_path.NODE_PROPS, mode="r")
            self.node_prop_names: list[str] = [*node_props_group.group_keys()]
        else:
            self.node_prop_names = []

        # get edge property names
        edges_group = utils.expect_group(self.group, _path.EDGES)
        if _path.PROPS in edges_group.keys():
            edge_props_group = zarr.open_group(self.group.store, path=_path.EDGE_PROPS, mode="r")
            self.edge_prop_names: list[str] = [*edge_props_group.group_keys()]
        else:
            self.edge_prop_names = []

    def read_node_props(self, names: list[str] | None = None) -> None:
        """
        Read the node property with the name `name` from a GEFF.

        If no names are specified, then all properties will be loaded

        Call `build` to get the output `InMemoryGeff` with the loaded properties.

        Args:
            names (lists of str, optional): The names of the node properties to load. If
            None all node properties will be loaded.
        """
        if names is None:
            names = self.node_prop_names

        for name in names:
            prop_group = zarr.open_group(
                self.group.store, path=f"{_path.NODE_PROPS}/{name}", mode="r"
            )
            values = utils.expect_array(prop_group, _path.VALUES, "node")
            prop_dict: PropDictZArray = {"values": values}
            if _path.MISSING in prop_group.keys():
                missing = utils.expect_array(prop_group, _path.MISSING, "node")
                prop_dict[_path.MISSING] = missing
            self.node_props[name] = prop_dict

    def read_edge_props(self, names: list[str] | None = None) -> None:
        """
        Read the edge property with the name `name` from a GEFF.

        If no names are specified, then all properties will be loaded

        Call `build` to get the output `InMemoryGeff` with the loaded properties.

        Args:
            names (lists of str, optional): The names of the edge properties to load. If
            None all node properties will be loaded.
        """
        if names is None:
            names = self.edge_prop_names

        for name in names:
            prop_group = zarr.open_group(
                self.group.store, path=f"{_path.EDGE_PROPS}/{name}", mode="r"
            )
            values = utils.expect_array(prop_group, _path.VALUES, "edge")
            prop_dict: PropDictZArray = {"values": values}
            if _path.MISSING in prop_group.keys():
                missing = utils.expect_array(prop_group, _path.MISSING, "edge")
                prop_dict[_path.MISSING] = missing
            self.edge_props[name] = prop_dict

    def build(
        self,
        node_mask: NDArray[np.bool_] | None = None,
        edge_mask: NDArray[np.bool_] | None = None,
    ) -> InMemoryGeff:
        """
        Build an `InMemoryGeff` by loading the data from a GEFF zarr.

        A set of nodes and edges can be selected using `node_mask` and `edge_mask`.

        Args:
            node_mask (np.ndarray of bool): A boolean numpy array to mask build a graph
            of a subset of nodes, where `node_mask` is equal to True. It must be a 1D
            array of length number of nodes.
            edge_mask (np.ndarray of bool): A boolean numpy array to mask build a graph
            of a subset of edge, where `edge_mask` is equal to True. It must be a 1D
            array of length number of edges.
        Returns:
            InMemoryGeff: A dictionary of in memory numpy arrays representing the graph.
        """
        nodes = np.array(self.nodes[node_mask.tolist() if node_mask is not None else ...])
        node_props: dict[str, PropDictNpArray] = {}
        for name, props in self.node_props.items():
            node_props[name] = {
                _path.VALUES: np.array(
                    props[_path.VALUES][node_mask.tolist() if node_mask is not None else ...]
                )
            }
            if _path.MISSING in props:
                node_props[name][_path.MISSING] = np.array(
                    props[_path.MISSING][node_mask.tolist() if node_mask is not None else ...],
                    dtype=bool,
                )

        # remove edges if any of it's nodes has been masked
        edges = np.array(self.edges[:])
        if node_mask is not None:
            edge_mask_removed_nodes = np.isin(edges, nodes).all(axis=1)
            if edge_mask is not None:
                edge_mask = np.logical_and(edge_mask, edge_mask_removed_nodes)
            else:
                edge_mask = edge_mask_removed_nodes  # type: ignore[assignment]
        edges = edges[edge_mask if edge_mask is not None else ...]

        edge_props: dict[str, PropDictNpArray] = {}
        for name, props in self.edge_props.items():
            edge_props[name] = {
                _path.VALUES: np.array(
                    props[_path.VALUES][edge_mask.tolist() if edge_mask is not None else ...]
                )
            }
            if _path.MISSING in props:
                edge_props[name][_path.MISSING] = np.array(
                    props["missing"][edge_mask.tolist() if edge_mask is not None else ...],
                    dtype=bool,
                )

        return {
            "metadata": self.metadata,
            "node_ids": nodes,
            "node_props": node_props,
            "edge_ids": edges,
            "edge_props": edge_props,
        }


# NOTE: if different FileReaders exist in the future a `file_reader` argument can be
#   added to this function to select between them.
def read_to_memory(
    source: StoreLike,
    validate: bool = True,
    node_props: list[str] | None = None,
    edge_props: list[str] | None = None,
) -> InMemoryGeff:
    """
    Read a GEFF zarr file to into memory as a series of numpy arrays in a dictionary.

    A subset of node and edge properties can be selected with the `node_props` and
    `edge_props` argument.

    Args:
        source (str | Path | zarr store): Either a path to the root of the geff zarr
            (where the .attrs contains the geff metadata), or a zarr store object
        validate (bool, optional): Flag indicating whether to perform validation on the
            geff file before loading into memory. If set to False and there are
            format issues, will likely fail with a cryptic error. Defaults to True.
        node_props (list of str, optional): The names of the node properties to load,
            if None all properties will be loaded, defaults to None.
        edge_props (list of str, optional): The names of the edge properties to load,
            if None all properties will be loaded, defaults to None.

    Returns:
        A InMemoryGeff object containing the graph as a TypeDict of in memory numpy arrays
        (metadata, node_ids, edge_ids, node_props, edge_props)
    """

    file_reader = GeffReader(source, validate)

    file_reader.read_node_props(node_props)
    file_reader.read_edge_props(edge_props)

    in_memory_geff = file_reader.build()
    return in_memory_geff<|MERGE_RESOLUTION|>--- conflicted
+++ resolved
@@ -60,15 +60,9 @@
         if validate:
             utils.validate(source)
         self.group = zarr.open_group(source, mode="r")
-<<<<<<< HEAD
-        self.metadata = GeffMetadata.read(self.group)
+        self.metadata = GeffMetadata.read(source)
         self.nodes = zarr.open_array(source, path=_path.NODE_IDS, mode="r")
         self.edges = zarr.open_array(source, path=_path.EDGE_IDS, mode="r")
-=======
-        self.metadata = GeffMetadata.read(source)
-        self.nodes = zarr.open_array(source, path="nodes/ids", mode="r")
-        self.edges = zarr.open_array(source, path="edges/ids", mode="r")
->>>>>>> e6d3dc66
         self.node_props: dict[str, PropDictZArray] = {}
         self.edge_props: dict[str, PropDictZArray] = {}
 
