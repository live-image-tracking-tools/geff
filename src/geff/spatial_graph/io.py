from __future__ import annotations

import warnings
from typing import TYPE_CHECKING, Any, Literal

try:
    import spatial_graph as sg
except ImportError as e:
    raise ImportError(
        "This module requires spatial-graph to be installed. "
        "Please install it with `pip install 'geff[spatial-graph]'`."
    ) from e

import numpy as np
<<<<<<< HEAD
import spatial_graph as sg
=======
from zarr.storage import StoreLike
>>>>>>> 9d3c579c

if TYPE_CHECKING:
    from numpy.typing import NDArray
    from zarr.storage import StoreLike

    from geff.typing import PropDictNpArray

import geff
from geff.geff_reader import read_to_memory
from geff.metadata_schema import GeffMetadata, axes_from_lists
from geff.utils import remove_tilde
from geff.write_arrays import write_arrays


def write_sg(
    graph: sg.SpatialGraph | sg.SpatialDiGraph,
    store: StoreLike,
    axis_names: list[str] | None = None,
    axis_units: list[str] | None = None,
    axis_types: list[str] | None = None,
    zarr_format: Literal[2, 3] = 2,
):
    """Write a SpatialGraph to the geff file format.

    Because SpatialGraph does not support ragged or missing node/edge attributes,
    the missing arrays will not be written.

    Args:
        graph (sg.SpatialGraph):

            The graph to write.

        store (str | Path | zarr store):

            The path to the output zarr. Opens in append mode, so will only
            overwrite geff-controlled groups.

        axis_names (Optional[list[str]], optional):

            The names of the spatial dims represented in position attribute.
            Defaults to None.

        axis_units (Optional[list[str]], optional):

            The units of the spatial dims represented in position attribute.
            Defaults to None.

        axis_types (Optional[list[str]], optional):

            The types of the spatial dims represented in position property.
            Usually one of "time", "space", or "channel". Defaults to None.

        zarr_format (Literal[2, 3], optional):

            The version of zarr to write. Defaults to 2.
    """

    store = remove_tilde(store)

    if len(graph) == 0:
        warnings.warn(f"Graph is empty - not writing anything to {store}", stacklevel=2)
        return

    if axis_names is None:
        assert graph.dims <= 4, (
            "For SpatialGraphs with more than 4 dimension, axis_names has to be provided."
        )
        axis_names = ["t", "z", "y", "x"][-graph.dims :]

    # create metadata
    roi_min, roi_max = graph.roi
    axes = axes_from_lists(
        axis_names, axis_units=axis_units, axis_types=axis_types, roi_min=roi_min, roi_max=roi_max
    )
    metadata = GeffMetadata(
        geff_version=geff.__version__,
        directed=graph.directed,
        axes=axes,
    )

    # write to geff
    write_arrays(
        geff_store=store,
        node_ids=graph.nodes,
        node_props={
            name: (getattr(graph.node_attrs, name), None) for name in graph.node_attr_dtypes.keys()
        },
        node_props_unsquish={graph.position_attr: axis_names},
        edge_ids=graph.edges,
        edge_props={
            name: (getattr(graph.edge_attrs, name), None) for name in graph.edge_attr_dtypes.keys()
        },
        metadata=metadata,
        zarr_format=zarr_format,
    )


def read_sg(
    store: StoreLike,
    validate: bool = True,
    position_attr: str = "position",
    node_props: list[str] | None = None,
    edge_props: list[str] | None = None,
) -> tuple[sg.SpatialGraph, GeffMetadata]:
    """Read a geff file into a SpatialGraph.

    Because SpatialGraph does not support missing/ragged node/edge attributes,
    missing arrays will be ignored, with a warning raised.

    Args:

        store (Path | str | zarr store):

            The path to the root of the geff zarr, where the .attrs contains
            the geff  metadata.

        validate (bool, optional):

            Flag indicating whether to perform validation on the geff file
            before loading into memory. If set to False and there are format
            issues, will likely fail with a cryptic error. Defaults to True.

        position_attr (str, optional):

            How to call the position attribute in the returned SpatialGraph.
            Defaults to "position".

        node_props (list of str, optional):

            The names of the node properties to load, if None all properties
            will be loaded, defaults to None.

        edge_props (list of str, optional):

            The names of the edge properties to load, if None all properties
            will be loaded, defaults to None.

    Returns:

        A tuple containing the spatial_graph graph and the metadata.
    """

    in_memory_geff = read_to_memory(store, validate, node_props, edge_props)
    graph = construct_sg(**in_memory_geff, position_attr=position_attr)

    return graph, in_memory_geff["metadata"]


def construct_sg(
    metadata: GeffMetadata,
    node_ids: NDArray[Any],
    edge_ids: NDArray[Any],
    node_props: dict[str, PropDictNpArray],
    edge_props: dict[str, PropDictNpArray],
    position_attr: str = "position",
) -> sg.SpatialGraph:
    """Construct a spatial graph graph instance from a dictionary representation of the GEFF data

    Args:
        metadata (GeffMetadata): The metadata of the graph.
        node_ids (np.ndarray): An array containing the node ids. Must have same dtype as
            edge_ids.
        edge_ids (np.ndarray): An array containing the edge ids. Must have same dtype
            as node_ids.
        node_props (dict[str, tuple[np.ndarray, np.ndarray | None]] | None): A dictionary
            from node property names to (values, missing) arrays, which should have same
            length as node_ids.
        edge_props (dict[str, tuple[np.ndarray, np.ndarray | None]] | None): A dictionary
            from edge property names to (values, missing) arrays, which should have same
            length as edge_ids.
        position_attr (str, optional): How to call the position attribute in the returned
            SpatialGraph. Defaults to "position".

    Returns:
        sg.SpatialGraph: A SpatialGraph containing the graph that was stored in the geff file format
    """
    assert metadata.axes is not None, "Can not construct a SpatialGraph from a non-spatial geff"

    position_attrs = [axis.name for axis in metadata.axes]
    ndims = len(position_attrs)

    def get_dtype_str(dataset):
        dtype = dataset.dtype
        shape = dataset.shape
        if len(shape) > 1:
            size = shape[1]
            return f"{dtype}[{size}]"
        else:
            return str(dtype)

    # read nodes/edges
    node_dtype = get_dtype_str(node_ids)

    # collect node and edge attributes
    node_attr_dtypes = {
        name: get_dtype_str(node_props[name]["values"]) for name in node_props.keys()
    }
    for name in node_props.keys():
        if "missing" in node_props[name]:
            warnings.warn(
                f"Potential missing values for attr {name} are being ignored", stacklevel=2
            )
    edge_attr_dtypes = {
        name: get_dtype_str(edge_props[name]["values"]) for name in edge_props.keys()
    }
    for name in edge_props.keys():
        if "missing" in edge_props[name]:
            warnings.warn(
                f"Potential missing values for attr {name} are being ignored", stacklevel=2
            )

    node_attrs = {name: node_props[name]["values"] for name in node_props.keys()}
    edge_attrs = {name: edge_props[name]["values"] for name in edge_props.keys()}

    # squish position attributes together into one position attribute
    position = np.stack([node_attrs[name] for name in position_attrs], axis=1)
    for name in position_attrs:
        del node_attrs[name]
        del node_attr_dtypes[name]
    node_attrs[position_attr] = position
    node_attr_dtypes[position_attr] = get_dtype_str(position)

    # create graph
    create_graph = getattr(sg, "create_graph", sg.SpatialGraph)
    graph = create_graph(
        ndims=ndims,
        node_dtype=node_dtype,
        node_attr_dtypes=node_attr_dtypes,
        edge_attr_dtypes=edge_attr_dtypes,
        position_attr=position_attr,
        directed=metadata.directed,
    )

    graph.add_nodes(node_ids, **node_attrs)
    graph.add_edges(edge_ids, **edge_attrs)

    return graph<|MERGE_RESOLUTION|>--- conflicted
+++ resolved
@@ -12,11 +12,7 @@
     ) from e
 
 import numpy as np
-<<<<<<< HEAD
-import spatial_graph as sg
-=======
 from zarr.storage import StoreLike
->>>>>>> 9d3c579c
 
 if TYPE_CHECKING:
     from numpy.typing import NDArray
