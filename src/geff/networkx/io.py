--- conflicted
+++ resolved
@@ -1,12 +1,7 @@
 from __future__ import annotations
 
-<<<<<<< HEAD
+import warnings
 from typing import TYPE_CHECKING, Any, Literal
-=======
-import os
-import warnings
-from typing import TYPE_CHECKING, Literal
->>>>>>> 1457d3b1
 
 import networkx as nx
 import numpy as np
@@ -20,15 +15,13 @@
 if TYPE_CHECKING:
     from pathlib import Path
 
-<<<<<<< HEAD
     from numpy.typing import NDArray
 
     from geff.dict_representation import GraphDict, PropDictNpArray
-=======
+
 import logging
 
 logger = logging.getLogger(__name__)
->>>>>>> 1457d3b1
 
 
 def get_roi(graph: nx.Graph, axis_names: list[str]) -> tuple[tuple[float, ...], tuple[float, ...]]:
@@ -215,7 +208,6 @@
                 graph.edges[source, target][name] = val
 
 
-<<<<<<< HEAD
 def _ingest_dict_nx(graph_dict: GraphDict):
     metadata = graph_dict["metadata"]
 
@@ -231,7 +223,7 @@
     for name, prop_dict in graph_dict["edge_props"].items():
         _set_property_values(graph, graph_dict["edges"], name, prop_dict, nodes=False)
 
-    return graph
+    return graph, metadata
 
 
 def read_nx(
@@ -239,10 +231,7 @@
     validate: bool = True,
     node_props: list[str] | None = None,
     edge_props: list[str] | None = None,
-) -> nx.Graph:
-=======
-def read_nx(path: Path | str, validate: bool = True) -> tuple[nx.Graph, GeffMetadata]:
->>>>>>> 1457d3b1
+) -> tuple[nx.Graph, GeffMetadata]:
     """Read a geff file into a networkx graph. Metadata properties will be stored in
     the graph properties, accessed via `G.graph[key]` where G is a networkx graph.
 
@@ -260,39 +249,7 @@
     Returns:
         A networkx graph containing the graph that was stored in the geff file format
     """
-<<<<<<< HEAD
     graph_dict = read_to_dict(path, validate, node_props, edge_props)
-    graph = _ingest_dict_nx(graph_dict)
-=======
-    # zarr python 3 doesn't support Path
-    path = str(path)
-    path = os.path.expanduser(path)
-
-    # open zarr container
-    if validate:
-        geff.utils.validate(path)
-
-    group = zarr.open_group(path, mode="r")
-    metadata = GeffMetadata.read(group)
-
-    # read meta-data
-    graph = nx.DiGraph() if metadata.directed else nx.Graph()
-
-    nodes = group["nodes/ids"][:]
-    graph.add_nodes_from(nodes.tolist())
-
-    # collect node properties
-    for name in group["nodes/props"]:
-        _set_property_values(graph, nodes, group, name, nodes=True)
-
-    if "edges" in group.group_keys():
-        edges = group["edges/ids"][:]
-        graph.add_edges_from(edges.tolist())
-
-        # collect edge properties if they exist
-        if "edges/props" in group:
-            for name in group["edges/props"]:
-                _set_property_values(graph, edges, group, name, nodes=False)
->>>>>>> 1457d3b1
+    graph, metadata = _ingest_dict_nx(graph_dict)
 
     return graph, metadata