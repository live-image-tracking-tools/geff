--- conflicted
+++ resolved
@@ -273,12 +273,7 @@
     Returns:
         A networkx graph containing the graph that was stored in the geff file format
     """
-<<<<<<< HEAD
-    graph_dict = read_to_dict(path, validate, node_props, edge_props)
+    graph_dict = read_to_dict(store, validate, node_props, edge_props)
     graph, metadata = construct_nx(graph_dict)
-=======
-    graph_dict = read_to_dict(store, validate, node_props, edge_props)
-    graph, metadata = _ingest_dict_nx(graph_dict)
->>>>>>> 32b44718
 
     return graph, metadata