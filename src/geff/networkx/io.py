from __future__ import annotations

import os
import warnings
from typing import TYPE_CHECKING, Literal

import networkx as nx
import numpy as np
import zarr

import geff
import geff.utils
from geff.metadata_schema import GeffMetadata, axes_from_lists
from geff.writer_helper import write_props

if TYPE_CHECKING:
    from pathlib import Path

import logging

logger = logging.getLogger(__name__)


def get_roi(graph: nx.Graph, axis_names: list[str]) -> tuple[tuple[float, ...], tuple[float, ...]]:
    """Get the roi of a networkx graph.

    Args:
        graph (nx.Graph): A non-empty networkx graph
        axis_names (str): All nodes on graph have these property holding their position

    Returns:
        tuple[tuple[float, ...], tuple[float, ...]]: A tuple with the min values in each
            spatial dim, and a tuple with the max values in each spatial dim
    """
    _min = None
    _max = None
    for _, data in graph.nodes(data=True):
        pos = np.array([data[name] for name in axis_names])
        if _min is None or _max is None:
            _min = pos
            _max = pos
        else:
            _min = np.min([_min, pos], axis=0)
            _max = np.max([_max, pos], axis=0)

    return tuple(_min.tolist()), tuple(_max.tolist())  # type: ignore


def _get_graph_existing_metadata(
    graph: nx.Graph,
    metadata: GeffMetadata | None = None,
    axis_names: list[str] | None = None,
    axis_units: list[str | None] | None = None,
    axis_types: list[str | None] | None = None,
) -> tuple[list[str] | None, list[str | None] | None, list[str | None] | None]:
    """Get the existing metadata from a graph.

    If axis lists are provided, they will override the graph properties and metadata.
    If metadata is provided, it will override the graph properties.
    If neither are provided, the graph properties will be used.

    Args:
        graph (nx.Graph): A networkx graph
        metadata (GeffMetadata, optional): The metadata of the graph. Defaults to None.
        axis_names (list[str | None], optional): The names of the spatial dims. Defaults to None.
        axis_units (list[str | None], optional): The units of the spatial dims. Defaults to None.
        axis_types (list[str | None], optional): The types of the spatial dims. Defaults to None.

    Returns:
        tuple[list[str] | None, list[str | None] | None, list[str | None] | None]:
            A tuple with the names of the spatial dims, the units of the spatial dims,
            and the types of the spatial dims. None if not provided.
    """
    lists_provided = any(x is not None for x in [axis_names, axis_units, axis_types])
    metadata_provided = metadata is not None

    if lists_provided and metadata_provided:
        warnings.warn(
            "Both axis lists and metadata provided. Overriding metadata with axis lists.",
            stacklevel=2,
        )

    # If any axis lists is not provided, fallback to metadata if provided
    if metadata is not None and metadata.axes is not None:
        # the x = x or y is a python idiom for setting x to y if x is None, otherwise x
        axis_names = axis_names or [axis.name for axis in metadata.axes]
        axis_units = axis_units or [axis.unit for axis in metadata.axes]
        axis_types = axis_types or [axis.type for axis in metadata.axes]

    return axis_names, axis_units, axis_types


def write_nx(
    graph: nx.Graph,
    path: str | Path,
    metadata: GeffMetadata | None = None,
    axis_names: list[str] | None = None,
    axis_units: list[str | None] | None = None,
    axis_types: list[str | None] | None = None,
    zarr_format: Literal[2, 3] | None = 2,
):
    """Write a networkx graph to the geff file format

    Args:
        graph (nx.Graph): A networkx graph
        path (str | Path): The path to the output zarr. Opens in append mode,
            so will only overwrite geff-controlled groups.
        metadata (GeffMetadata, optional): The original metadata of the graph.
            Defaults to None. If provided, will override the graph properties.
        axis_names (Optional[list[str]], optional): The names of the spatial dims
            represented in position property. Defaults to None. Will override
            both value in graph properties and metadata if provided.
        axis_units (Optional[list[str]], optional): The units of the spatial dims
            represented in position property. Defaults to None. Will override value
            both value in graph properties and metadata if provided.
        axis_types (Optional[list[str]], optional): The types of the spatial dims
            represented in position property. Usually one of "time", "space", or "channel".
            Defaults to None. Will override both value in graph properties and metadata
            if provided.
        zarr_format (int, optional): The version of zarr to write.
            Defaults to 2.
    """
    # open/create zarr container
    if zarr.__version__.startswith("3"):
        group = zarr.open_group(path, mode="a", zarr_format=zarr_format)
    else:
        group = zarr.open_group(path, mode="a")

    axis_names, axis_units, axis_types = _get_graph_existing_metadata(
        graph, metadata, axis_names, axis_units, axis_types
    )

    node_data = list(graph.nodes(data=True))
    write_props(
        group=group.require_group("nodes"),
        data=node_data,
        prop_names=list({k for _, data in node_data for k in data}),
        axis_names=axis_names,
    )
    del node_data

    edge_data = [((u, v), data) for u, v, data in graph.edges(data=True)]
    write_props(
        group=group.require_group("edges"),
        data=edge_data,
        prop_names=list({k for _, data in edge_data for k in data}),
    )
    del edge_data

    # write metadata
    roi_min: tuple[float, ...] | None
    roi_max: tuple[float, ...] | None
    if axis_names is not None and graph.number_of_nodes() > 0:
        roi_min, roi_max = get_roi(graph, axis_names)
    else:
        roi_min, roi_max = None, None
<<<<<<< HEAD

    metadata = GeffMetadata(
        geff_version=geff.__version__,
        directed=isinstance(graph, nx.DiGraph),
        roi_min=roi_min,
        roi_max=roi_max,
        position_prop=position_prop,
        axis_names=axis_names if axis_names is not None else graph.graph.get("axis_names", None),
        axis_units=axis_units if axis_units is not None else graph.graph.get("axis_units", None),
        **graph.graph.get("ignored_attrs", {}),
=======
    axes = axes_from_lists(
        axis_names, axis_units=axis_units, axis_types=axis_types, roi_min=roi_min, roi_max=roi_max
>>>>>>> 647692e3
    )

    # Update metadata with new axes, version, and directedness
    # This is necessary because the metadata can carry extra properties
    if metadata is not None:
        metadata.geff_version = geff.__version__
        metadata.directed = isinstance(graph, nx.DiGraph)
        metadata.axes = axes
    else:
        metadata = GeffMetadata(
            geff_version=geff.__version__,
            directed=isinstance(graph, nx.DiGraph),
            axes=axes,
        )
    metadata.write(group)


def _set_property_values(
    graph: nx.DiGraph, ids: np.ndarray, graph_group: zarr.Group, name: str, nodes: bool = True
) -> None:
    """Add properties in-place to a networkx graph's
    nodes or edges by creating attributes on the nodes/edges

    Args:
        graph (nx.DiGraph): The networkx graph, already populated with nodes or edges,
            that needs properties added
        ids (np.ndarray): Node or edge ids from Geff. If nodes, 1D. If edges, 2D.
        graph_group (zarr.Group): A zarr group holding the geff graph.
        name (str): The name of the property
        nodes (bool, optional): If True, extract and set node properties.  If False,
            extract and set edge properties. Defaults to True.
    """
    element = "nodes" if nodes else "edges"
    prop_group = graph_group[f"{element}/props/{name}"]
    values = prop_group["values"][:]
    sparse = "missing" in prop_group.array_keys()
    if sparse:
        missing = prop_group["missing"][:]
    for idx in range(len(ids)):
        _id = ids[idx]
        val = values[idx]
        # If property is sparse and missing for this node, skip setting property
        ignore = missing[idx] if sparse else False
        if not ignore:
            # Get either individual item or list instead of setting with np.array
            val = val.tolist() if val.size > 1 else val.item()
            if nodes:
                graph.nodes[_id.item()][name] = val
            else:
                source, target = _id.tolist()
                graph.edges[source, target][name] = val


def read_nx(path: Path | str, validate: bool = True) -> tuple[nx.Graph, GeffMetadata]:
    """Read a geff file into a networkx graph. Metadata properties will be stored in
    the graph properties, accessed via `G.graph[key]` where G is a networkx graph.

    Args:
        path (Path | str): The path to the root of the geff zarr, where the .attrs contains
            the geff  metadata
        validate (bool, optional): Flag indicating whether to perform validation on the
            geff file before loading into memory. If set to False and there are
            format issues, will likely fail with a cryptic error. Defaults to True.

    Returns:
        A networkx graph containing the graph that was stored in the geff file format
    """
    # zarr python 3 doesn't support Path
    path = str(path)
    path = os.path.expanduser(path)

    # open zarr container
    if validate:
        geff.utils.validate(path)

    group = zarr.open_group(path, mode="r")
    metadata = GeffMetadata.read(group)

    # read meta-data
    graph = nx.DiGraph() if metadata.directed else nx.Graph()
<<<<<<< HEAD
    graph.graph["ignored_attrs"] = {}
    for key, val in metadata:
        if key not in GeffMetadata.model_fields:
            graph.graph["ignored_attrs"][key] = val
        else:
            graph.graph[key] = val
=======
>>>>>>> 647692e3

    nodes = group["nodes/ids"][:]
    graph.add_nodes_from(nodes.tolist())

    # collect node properties
    for name in group["nodes/props"]:
        _set_property_values(graph, nodes, group, name, nodes=True)

    if "edges" in group.group_keys():
        edges = group["edges/ids"][:]
        graph.add_edges_from(edges.tolist())

        # collect edge properties if they exist
        if "edges/props" in group:
            for name in group["edges/props"]:
                _set_property_values(graph, edges, group, name, nodes=False)

    return graph, metadata<|MERGE_RESOLUTION|>--- conflicted
+++ resolved
@@ -154,21 +154,9 @@
         roi_min, roi_max = get_roi(graph, axis_names)
     else:
         roi_min, roi_max = None, None
-<<<<<<< HEAD
-
-    metadata = GeffMetadata(
-        geff_version=geff.__version__,
-        directed=isinstance(graph, nx.DiGraph),
-        roi_min=roi_min,
-        roi_max=roi_max,
-        position_prop=position_prop,
-        axis_names=axis_names if axis_names is not None else graph.graph.get("axis_names", None),
-        axis_units=axis_units if axis_units is not None else graph.graph.get("axis_units", None),
-        **graph.graph.get("ignored_attrs", {}),
-=======
+
     axes = axes_from_lists(
         axis_names, axis_units=axis_units, axis_types=axis_types, roi_min=roi_min, roi_max=roi_max
->>>>>>> 647692e3
     )
 
     # Update metadata with new axes, version, and directedness
@@ -249,15 +237,6 @@
 
     # read meta-data
     graph = nx.DiGraph() if metadata.directed else nx.Graph()
-<<<<<<< HEAD
-    graph.graph["ignored_attrs"] = {}
-    for key, val in metadata:
-        if key not in GeffMetadata.model_fields:
-            graph.graph["ignored_attrs"][key] = val
-        else:
-            graph.graph[key] = val
-=======
->>>>>>> 647692e3
 
     nodes = group["nodes/ids"][:]
     graph.add_nodes_from(nodes.tolist())
