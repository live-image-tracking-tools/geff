# Geff specification

<<<<<<< HEAD
The graph exchange file format is `zarr` based. A graph is stored in a zarr group, which can have any name. This allows storing multiple `geff` graphs inside the same zarr root directory. A `geff` group is identified by the presence of a `geff_version` attribute in the `.zattrs`. Other `geff` metadata is also stored in the `.zattrs` file of the `geff` group. The `geff` group must contain a `nodes` group and an `edges` group (albeit both can be empty). `geff` graphs have the option to provide properties for `nodes` and `edges`.
=======
The graph exchange file format is `zarr` based. A graph is stored in a zarr group, which can have any name. This allows storing multiple `geff` graphs inside the same zarr root directory. A `geff` group is identified by the presence of a `geff_version` attribute in the `.zattrs`. Other `geff` metadata is also stored in the `.zattrs` file of the `geff` group. The `geff` group must contain a `nodes` group and an `edges` group.

<<<<<<< HEAD
`geff` graphs have the option to provide time and spatial dimensions as special attributes. In this case, a list of `spatial_attrs` and/or a `time_attr` must be specified in the `geff` metadata along with a `spatial_min` and `spatial_max` and/or a `time_min` and `time_max`. If a `spatial_attrs` is provided, every node must have each of the spatial attributes. Similarly, if `time_attr` is provided, all nodes must have the time attribute.
=======
`geff` graphs have the option to provide position as a special property. In this case, a `position_prop` must be specified in the `geff` metadata along with a `roi_min` and `roi_max`. If a `position_prop` is provided, every node must have a position value.
>>>>>>> main
>>>>>>> 8b4d69b8

## Zarr specification

Currently, `geff` supports zarr specifications [2](https://zarr-specs.readthedocs.io/en/latest/v2/v2.0.html) and [3](https://zarr-specs.readthedocs.io/en/latest/v3/core/index.html). However, `geff` will default to writing specification 2 because graphs written to the zarr v3 spec will not be compatible with all applications. When zarr 3 is more fully adopted by other libraries and tools, we will move to a zarr spec 3 default.

## Geff metadata

{%
    include "schema/schema.html"
%}

## The `nodes` group
The nodes group will contain an `ids` array and optionally a `props` group. In the minimal case of an empty graph, the `ids` array can be empty. 

### The `ids` array
The `nodes\ids` array is a 1D array of node IDs of length `N` >= 0, where `N` is the number of nodes in the graph. Node ids must be unique. Node IDs can have any type supported by zarr (except floats), but we recommend integer dtypes. For large graphs, `uint64` might be necessary to provide enough range for every node to have a unique ID. 

### The `props` group and `node property` groups
The `nodes\props` group is optional and will contain one or more `node property` groups, each with a `values` array and an optional `missing` array.

- `values` arrays can be any zarr supported dtype, and can be N-dimensional. The first dimension of the `values` array must have the same length as the node `ids` array, such that each row of the property `values` array stores the property for the node at that index in the ids array.
- The `missing` array is an optional, a one dimensional boolean array to support properties that are not present on all nodes. A `1` at an index in the `missing` array indicates that the `value` of that property for the node at that index is None, and the value in the `values` array at that index should be ignored. If the `missing` array is not present, that means that all nodes have values for the property.

-  Position and time are special properties. When used, an `axes` must be specified in the `geff` metadata, which is a list of dictionaries. Each dictionary represents one property, and requires `name`, and optionally `type`, `unit`, `min`, and `max` (see example below), following the [some-zarr](https://ngff.openmicroscopy.org/0.5/index.html#axes-md) specifications.

!!! note:
When writing a graph with missing properties to the geff format, you must fill in a dummy value in the `values` array for the nodes that are missing the property, in order to keep the indices aligned with the node ids. **[TEUN: IS THIS STILL TRUE???]**

## The `edges` group
Similar to the `nodes` group, the `edges` group will contain an `ids` array and an optional `props` group. If there are no edges in the graph, the edge group and `ids` array have to be present, but can be empty. 

### The `ids` array
The `edges\ids` array is a 2D array with the same dtype as the `nodes\ids` array. It has shape `(2, E)`, where `E` is the number of edges in the graph. All elements in the `edges\ids` array must also be present in the `nodes\ids` array.
Each row represents an edge between two nodes. For directed graphs, the first column is the source nodes and the second column holds the target nodes. For undirected graphs, the order is arbitrary.
Edges should be unique (no multiple edges between the same two nodes) and edges from a node to itself are not supported.

### The `props` group and `edge property` groups
The `edges\props` group will contain zero or more `edge property` groups, each with a `values` array and an optional `missing` array.

- `values` arrays can be any zarr supported dtype, and can be N-dimensional. The first dimension of the `values` array must have the same length as the `edges\ids` array, such that each row of the property `values` array stores the property for the edge at that index in the ids array.
- The `missing` array is an optional, a one dimensional boolean array to support properties that are not present on all edges. A `1` at an index in the `missing` array indicates that the `value` of that property for the edge at that index is missing, and the value in the `values` array at that index should be ignored. If the `missing` array is not present, that means that all edges have values for the property.

The `edges/props` is optional. If you do not have any edge properties, the `edges\props` can be absent. 

## Example file structure and metadata
Here is a schematic of the expected file structure.
``` python
/path/to.zarr
    /tracking_graph
	    .zattrs  # graph metadata with `geff_version`
	    nodes/
            ids  # shape: (N,)  dtype: uint64
            props/
                t/
                    values # shape: (N,) dtype: uint16
                z/
                    values # shape: (N,) dtype: float32
                y/
                    values # shape: (N,) dtype: float32
                x/
                    values # shape: (N,) dtype: float32
                color/
                    values # shape: (N, 4) dtype: float16
                    missing # shape: (N,) dtype: bool
	    edges/
            ids  # shape: (E, 2) dtype: uint64
            props/
                distance/
                    values # shape: (E,) dtype: float16
                score/
                    values # shape: (E,) dtype: float16
                    missing # shape: (E,) dtype: bool
    # optional:
    /segmentation 
    
    # unspecified, but totally okay:
    /raw 
```
This is a geff metadata zattrs file that matches the above example structure.
```json
# /path/to.zarr/tracking_graph/.zattrs
{
    "axis_names": [ # optional
        "z",
        "y",
        "x"
    ],
    "axis_units": [ # optional
        "um",
        "um",
        "um"
    ],
    "directed": true,
    "geff_version": "0.1.3.dev4+gd5d1132.d20250616",
    "position_prop": "position",
    "roi_max": [ # Required if position_prop is specified
        4398.1,
        1877.7,
        2152.3
    ],
    "roi_min": [ # Required if position_prop is specified
        1523.368197,
        81.667,
        764.42
    ],
    ... # custom other things are allowed and ignored by geff
}
```<|MERGE_RESOLUTION|>--- conflicted
+++ resolved
@@ -1,16 +1,8 @@
 # Geff specification
 
-<<<<<<< HEAD
 The graph exchange file format is `zarr` based. A graph is stored in a zarr group, which can have any name. This allows storing multiple `geff` graphs inside the same zarr root directory. A `geff` group is identified by the presence of a `geff_version` attribute in the `.zattrs`. Other `geff` metadata is also stored in the `.zattrs` file of the `geff` group. The `geff` group must contain a `nodes` group and an `edges` group (albeit both can be empty). `geff` graphs have the option to provide properties for `nodes` and `edges`.
-=======
-The graph exchange file format is `zarr` based. A graph is stored in a zarr group, which can have any name. This allows storing multiple `geff` graphs inside the same zarr root directory. A `geff` group is identified by the presence of a `geff_version` attribute in the `.zattrs`. Other `geff` metadata is also stored in the `.zattrs` file of the `geff` group. The `geff` group must contain a `nodes` group and an `edges` group.
 
-<<<<<<< HEAD
-`geff` graphs have the option to provide time and spatial dimensions as special attributes. In this case, a list of `spatial_attrs` and/or a `time_attr` must be specified in the `geff` metadata along with a `spatial_min` and `spatial_max` and/or a `time_min` and `time_max`. If a `spatial_attrs` is provided, every node must have each of the spatial attributes. Similarly, if `time_attr` is provided, all nodes must have the time attribute.
-=======
-`geff` graphs have the option to provide position as a special property. In this case, a `position_prop` must be specified in the `geff` metadata along with a `roi_min` and `roi_max`. If a `position_prop` is provided, every node must have a position value.
->>>>>>> main
->>>>>>> 8b4d69b8
+`geff` graphs have the option to provide time and spatial dimensions as special attributes. These attributes are specified in the `axes` section of the metadata. 
 
 ## Zarr specification
 
