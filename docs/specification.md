--- conflicted
+++ resolved
@@ -99,31 +99,13 @@
 # /path/to.zarr/tracking_graph/.zattrs
 {   
     "geff": {
-<<<<<<< HEAD
-        "axis_names": [ # optional
-            "t",
-            "z",
-            "y",
-            "x"
-        ],
-        "axis_units": [ # optional
-            "s",
-            "um",
-            "um",
-            "um"
-        ],
         "directed": true,
         "geff_version": "0.1.3.dev4+gd5d1132.d20250616",
-        "position_prop": "position",
-        "roi_max": [ # Required if position_prop is specified
-            4398.1,
-            1877.7,
-            2152.3
-        ],
-        "roi_min": [ # Required if position_prop is specified
-            1523.368197,
-            81.667,
-            764.42
+        "axes": [ # optional
+            {'name': 't', 'type': "time", 'unit': "seconds", 'min': 0, 'max': 125},
+            {'name': 'z', 'type': "space", 'unit': "micrometers", 'min': 1523.36, 'max': 4398.1},
+            {'name': 'y', 'type': "space", 'unit': "micrometers", 'min': 81.667, 'max': 1877.7},
+            {'name': 'x', 'type': "space", 'unit': "micrometers", 'min': 764.42, 'max': 2152.3},
         ],
         "display_hints": {
             "display_horizontal": "x",
@@ -131,16 +113,6 @@
             "display_depth": "z",
             "display_time": "t",
         },
-=======
-        "directed": true,
-        "geff_version": "0.1.3.dev4+gd5d1132.d20250616",
-        "axes": [ # optional
-            {'name': 't', 'type': "time", 'unit': "seconds", 'min': 0, 'max': 125},
-            {'name': 'z', 'type': "space", 'unit': "micrometers", 'min': 1523.36, 'max': 4398.1},
-            {'name': 'y', 'type': "space", 'unit': "micrometers", 'min': 81.667, 'max': 1877.7},
-            {'name': 'x', 'type': "space", 'unit': "micrometers", 'min': 764.42, 'max': 2152.3},
-        ]
->>>>>>> 827fd2ec
     }
     ... # custom other things are allowed and ignored by geff
 }
