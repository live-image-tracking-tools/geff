# Geff specification

The graph exchange file format is `zarr` based. A graph is stored in a zarr group, which can have any name. However the name of the group can include the `.geff` suffix to indicate that the group contains `geff` data. This allows storing multiple `geff` graphs inside the same zarr root directory. A `geff` group is identified by the presence of a `geff` key in the `.zattrs`. Other `geff` metadata is also stored in the `.zattrs` file of the `geff` group, nested under the `geff` key. The `geff` group must contain a `nodes` group and an `edges` group (albeit both can be empty). `geff` graphs have the option to provide properties for `nodes` and `edges`.

`geff` graphs have the option to provide time and spatial dimensions as special attributes. These attributes are specified in the `axes` section of the metadata, inspired by the OME-zarr `axes` specification.

## Zarr specification

Currently, `geff` supports zarr specifications [2](https://zarr-specs.readthedocs.io/en/latest/v2/v2.0.html) and [3](https://zarr-specs.readthedocs.io/en/latest/v3/core/index.html). However, `geff` will default to writing specification 2 because graphs written to the zarr v3 spec will not be compatible with all applications. When zarr 3 is more fully adopted by other libraries and tools, we will move to a zarr spec 3 default.

::: geff.GeffMetadata
    options:
        heading_level: 2
        filters:
            - "!read"
            - "!write"
        docstring_section_style: list
        show_symbol_type_heading: false
        show_symbol_type_toc: false

## The `nodes` group

The nodes group will contain an `ids` array and optionally a `props` group.

### The `ids` array

The `nodes\ids` array is a 1D array of node IDs of length `N` >= 0, where `N` is the number of nodes in the graph. Node ids must be unique. Node IDs must have an unsigned integer dtype. For large graphs, `uint64` might be necessary to provide enough range for every node to have a unique ID. In the minimal case of an empty graph, the `ids` array will be present but empty.

### The `props` group and `node property` groups

The `nodes\props` group is optional and will contain one or more `node property` groups, each with a `values` array and an optional `missing` array.

- `values` arrays can be any zarr supported dtype, and can be N-dimensional. The first dimension of the `values` array must have the same length as the node `ids` array, such that each row of the property `values` array stores the property for the node at that index in the ids array.
- The `missing` array is an optional, a one dimensional boolean array to support properties that are not present on all nodes. A `1` at an index in the `missing` array indicates that the `value` of that property for the node at that index is None, and the value in the `values` array at that index should be ignored. If the `missing` array is not present, that means that all nodes have values for the property.

- Geff provides special support for spatio-temporal properties, although they are not required. When `axes` are specified in the `geff` metadata, each axis name identifies a spatio-temporal property. Spatio-temporal properties are not allowed to have missing arrays. Otherwise, they are identical to other properties from a storage specification perspective.

- The `seg_id` property is an optional, special node property that stores the segmenatation label for each node. The `seg_id` values do not need to be unique, in case labels are repeated between time points. If the `seg_id` property is not present, it is assumed that the graph is not associated with a segmentation.

- Geff provides special support for predefined shape properties, although they are not required. These currently include: `sphere`, `ellipsoid`. Values can be marked as `missing`, and a geff graph may contain multiple different shape properties. Units of shapes are assumed to be the same as the units on the spatial axes. Otherwise, shape properties are identical to other properties from a storage specification perspective. - `sphere`: Hypersphere in n spatial dimensions, defined by a scalar radius. - `ellipsoid`: Defined by a symmetric positive-definite covariance matrix, whose dimensionality is assumed to match the spatial axes.
<!-- Perhaps we just let the user specify the seg id property in the metadata instead? Then you can point it to the node ids if you wanted to -->

!!! note

    When writing a graph with missing properties to the geff format, you must fill in a dummy value in the `values` array for the nodes that are missing the property, in order to keep the indices aligned with the node ids.


#### Variable length properties
While most properties can be represented as normal arrays, where each node has a property of the same shape, the specification also supports properties where each node can have a property of a variable length. This is useful for properties that are not fixed-length, such as polygons or other complex shapes, as well as string properties. 

Variable length properties will have a `data` array in addition to the `values` and `missing` arrays. In addition, the "shape" value in the property metadata will contain the string literal "variable". For variable length properties, the `data` array will contain a 1D flattened array of the actual values for all the nodes. The `values` array will contain the offset and shape of the relevant section of data in the `data` array. String `data` contains the bytes encoded with `utf-8`, and the offset and shape contained in the `values` array refer to the un-encoded string characters.

![vlen properties overview](./assets/vlen_props.png)

Note: The current specification does not support lists/arrays of strings stored as a single property.

## The `edges` group

Similar to the `nodes` group, the `edges` group will contain an `ids` array and an optional `props` group.

### The `ids` array

The `edges\ids` array is a 2D array with the same dtype as the `nodes\ids` array. It has shape `(E, 2)`, where `E` is the number of edges in the graph. If there are no edges in the graph, the edge group and `ids` array must be present with shape `(0, 2)`. All elements in the `edges\ids` array must also be present in the `nodes\ids` array, and the data types of the two id arrays must match.
Each row represents an edge between two nodes. For directed graphs, the first column is the source nodes and the second column holds the target nodes. For undirected graphs, the order is arbitrary.
Edges should be unique (no multiple edges between the same two nodes) and edges from a node to itself are not supported.

### The `props` group and `edge property` groups
<<<<<<< HEAD
The `edges\props` group will contain zero or more `edge property` groups, each with a `values` array and an optional `missing` array. Variable length edge properties operate the same as variable length node properties, with an additional `data` array that the `values` array refers to.
=======

The `edges\props` group will contain zero or more `edge property` groups, each with a `values` array and an optional `missing` array.
>>>>>>> ce826837

- `values` arrays can be any zarr supported dtype, and can be N-dimensional. The first dimension of the `values` array must have the same length as the `edges\ids` array, such that each row of the property `values` array stores the property for the edge at that index in the ids array.
- The `missing` array is an optional, a one dimensional boolean array to support properties that are not present on all edges. A `1` at an index in the `missing` array indicates that the `value` of that property for the edge at that index is missing, and the value in the `values` array at that index should be ignored. If the `missing` array is not present, that means that all edges have values for the property.

The `edges/props` is optional. If you do not have any edge properties, the `edges\props` can be absent.

## Example file structure and metadata

Here is a schematic of the expected file structure.

```python
/path/to.zarr
    /tracking_graph.geff
	    .zattrs  # graph metadata with `geff_version`
	    nodes/
            ids  # shape: (N,)  dtype: uint64
            props/
                t/
                    values # shape: (N,) dtype: uint16
                z/
                    values # shape: (N,) dtype: float32
                y/
                    values # shape: (N,) dtype: float32
                x/
                    values # shape: (N,) dtype: float32
                radius/
                    values # shape: (N,) dtype: int | float
                    missing # shape: (N,) dtype: bool
                covariance3d/
                    values # shape: (N, 3, 3) dtype: float
                    missing # shape: (N,) dtype: bool
                color/
                    values # shape: (N, 4) dtype: float32
                    missing # shape: (N,) dtype: bool
                polygon/
                    data # shape: (V, 2) dtype: any
                    values # shape: (N, 2) dtype: int64
                    missing # shape: (N,) dtype: bool
	    edges/
            ids  # shape: (E, 2) dtype: uint64
            props/
                distance/
                    values # shape: (E,) dtype: float32
                score/
                    values # shape: (E,) dtype: float32
                    missing # shape: (E,) dtype: bool
    # optional:
    /segmentation

    # unspecified, but totally okay:
    /raw
```

This is a geff metadata zattrs file that matches the above example structure.

```jsonc
// /path/to.zarr/tracking_graph/.zattrs
{
  "geff": {
    "directed": true,
    "geff_version": "0.1.3",
    // axes are optional
    "axes": [
      { "name": "t", "type": "time", "unit": "second", "min": 0, "max": 125 },
      {
        "name": "z",
        "type": "space",
        "unit": "micrometer",
        "min": 1523.36,
        "max": 4398.1
      },
      {
        "name": "y",
        "type": "space",
        "unit": "micrometer",
        "min": 81.667,
        "max": 1877.7
      },
      {
        "name": "x",
        "type": "space",
        "unit": "micrometer",
        "min": 764.42,
        "max": 2152.3
      }
    ],
    // predefined node attributes for storing detections as spheres or ellipsoids
    "sphere": "radius", // optional
    "ellipsoid": "covariance3d", // optional
    "display_hints": {
      "display_horizontal": "x",
      "display_vertical": "y",
      "display_depth": "z",
      "display_time": "t"
    },
    "node_props_metadata": {
      "t": {
        "identifier": "t",
        "dtype": "uint16",
        "varlength": false,
        "unit": "second"
      },
      "z": {
        "identifier": "z",
        "dtype": "float32",
        "varlength": false,
        "unit": "micrometer"
      },
      "y": {
        "identifier": "y",
        "dtype": "float32",
        "varlength": false,
        "unit": "micrometer"
      },
      "x": {
        "identifier": "x",
        "dtype": "float32",
        "varlength": false,
        "unit": "micrometer"
      },
      "radius": {
        "identifier": "radius",
        "dtype": "float32",
        "varlength": false,
        "unit": "micrometer"
      },
      "covariance3d": {
        "identifier": "covariance3d",
        "dtype": "float32",
        "varlength": false
      },
      "color": { "identifier": "color", "dtype": "float32", "varlength": false }
    },
    "edge_props_metadata": {
      "distance": {
        "identifier": "distance",
        "dtype": "float32",
        "varlength": false
      },
      "score": { "identifier": "score", "dtype": "float32", "varlength": false }
    },
    // node attributes corresponding to tracklet and/or lineage IDs
    "track_node_props": {
      "lineage": "ultrack_lineage_id",
      "tracklet": "ultrack_id"
    },
    "related_objects": [
      {
        "type": "labels",
        "path": "../segmentation/",
        "label_prop": "seg_id"
      },
      {
        "type": "image",
        "path": "../raw/"
      }
    ],
    // optional coordinate transformation is defined as homogeneous coordinates
    // It is expected to be a (D+1)x(D+1) matrix where D is the number of axes
    "affine": [
      [1, 0, 0, 0, 0],
      [0, 1, 0, 0, 0],
      [0, 0, 1, 0, 0],
      [0, 0, 0, 1, 0],
      [0, 0, 0, 0, 1]
    ],
    // custom other things must be placed **inside** the extra attribute
    "extra": {
      // ...
    }
  }
}
```

Minimal geff metadata must have `version` and `directed` fields under a `geff` field, as
well as empty `node_props_metadata` and `edge_props_metadata` fields.

```jsonc
{
  "geff": {
    "version": "0.0.0",
    "directed": false,
    "node_props_metadata": {},
    "edge_props_metadata": {}
  }
}
```<|MERGE_RESOLUTION|>--- conflicted
+++ resolved
@@ -65,12 +65,7 @@
 Edges should be unique (no multiple edges between the same two nodes) and edges from a node to itself are not supported.
 
 ### The `props` group and `edge property` groups
-<<<<<<< HEAD
 The `edges\props` group will contain zero or more `edge property` groups, each with a `values` array and an optional `missing` array. Variable length edge properties operate the same as variable length node properties, with an additional `data` array that the `values` array refers to.
-=======
-
-The `edges\props` group will contain zero or more `edge property` groups, each with a `values` array and an optional `missing` array.
->>>>>>> ce826837
 
 - `values` arrays can be any zarr supported dtype, and can be N-dimensional. The first dimension of the `values` array must have the same length as the `edges\ids` array, such that each row of the property `values` array stores the property for the edge at that index in the ids array.
 - The `missing` array is an optional, a one dimensional boolean array to support properties that are not present on all edges. A `1` at an index in the `missing` array indicates that the `value` of that property for the edge at that index is missing, and the value in the `values` array at that index should be ignored. If the `missing` array is not present, that means that all edges have values for the property.
@@ -104,6 +99,10 @@
                     missing # shape: (N,) dtype: bool
                 color/
                     values # shape: (N, 4) dtype: float32
+                    missing # shape: (N,) dtype: bool
+                polygon/
+                    data # shape: (V, 2) dtype: any
+                    values # shape: (N, 2) dtype: int64
                     missing # shape: (N,) dtype: bool
                 polygon/
                     data # shape: (V, 2) dtype: any
