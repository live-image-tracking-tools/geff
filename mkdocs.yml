site_name: geff

site_url: https://live-image-tracking-tools.github.io/geff/
repo_url: https://github.com/live-image-tracking-tools/geff
repo_name: live-image-tracking-tools/geff

nav:
  - index.md
  - what-is-geff.md
  - specification.md
  - tracking.md
  - command-line-tools.md
<<<<<<< HEAD
  - tips-and-tricks.md
=======
  - compatibility.md
  - convert.md
>>>>>>> 595201cf

theme:
  name: "material"
  # logo: images/GEFF_Icon_RGB.png # TODO: currently this doesn't render well -- too small
  # palette:
  #   scheme: slate
  #   primary: purple
  #   accent: purple

extra_css:
  - css/schema_doc.css
extra_javascript:
  - js/schema_doc.min.js

extra:
  version:
    provider: mike
    default: latest

hooks:
  - docs/_hooks.py

markdown_extensions:
  - admonition
  - pymdownx.details
  - pymdownx.superfences
  - mkdocs-typer

plugins:
- search
- mkdocstrings:
    handlers:
      python:
        inventories:
          - https://docs.python.org/3/objects.inv
          - https://networkx.org/documentation/stable/objects.inv
        options:
          docstring_section_style: table # or "table"
          docstring_style: "google"
    #       filters: ["!^_"]
          heading_level: 3 
          merge_init_into_class: true
          # parameter_headings: true # makes parameters show up in side TOC
          separate_signature: true
          show_root_heading: true
          show_source: false
          show_signature_annotations: true
          show_symbol_type_heading: true
          show_symbol_type_toc: true
          # summary: true
          line_length: 60
- include-markdown
- api-autonav:
    modules: ['src/geff']
- autorefs<|MERGE_RESOLUTION|>--- conflicted
+++ resolved
@@ -10,12 +10,9 @@
   - specification.md
   - tracking.md
   - command-line-tools.md
-<<<<<<< HEAD
   - tips-and-tricks.md
-=======
   - compatibility.md
   - convert.md
->>>>>>> 595201cf
 
 theme:
   name: "material"
